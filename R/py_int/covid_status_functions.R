
##################################
# Functions for Covid simulation code
# Jesse F. Abrams and Fiona Spooner
##################################
##################################
# There are three main functions that 
# 1. calculate covid probability
# 2. assign covid and take a random draw to determine how long a person is infectius
# 3. take random draw to determine length of sickness and whether the person recovers or dies at the end
##################################


# status column is coded
# 0 = susceptible
# 1 = presymp
# 2 = symp
# 3 = recovered
# 4 = dead

#########################################
# calculate the probability of becoming infect
# requires a dataframe list, a vector of betas, and a timestep

covid_prob <- function(df, betas, interaction_terms = NULL, risk_cap=FALSE, risk_cap_val=100) {
  #print("assign probabilities")

  if(risk_cap==TRUE){
    df$current_risk[df$current_risk>risk_cap_val] <- risk_cap_val
  }
  
  beta_names <- names(betas)
  
  if (all(!beta_names %in% names(df))) {
    print(paste0(
      beta_names[!beta_names %in% names(df)],
      " missing from df. They are not included in probabilities."
    ))
  }
  
  beta_names <- beta_names[beta_names %in% names(df)]
  
  if (length(beta_names) > 0 ){
    beta_out <- lapply(X = beta_names, FUN = beta_make, betas=betas, df=df)
    beta_out <- do.call(cbind, beta_out)
    colnames(beta_out) <- beta_names
    beta_out_sums <- rowSums(beta_out)
  } else{
    beta_out_sums <- 0
  }
  
  if (length(interaction_terms) > 0 ){
    lpsi <- df$beta0 + df$as_risk + beta_out_sums + apply(beta_out[,interaction_terms], 1, prod)
  } else{
    lpsi <- df$beta0 + df$as_risk + beta_out_sums
  }
 
  psi <- exp(lpsi) / (exp(lpsi) + 1)
  psi[df$status %in% c(3,4)] <- 0 # if they are not susceptible then their probability is 0 of getting it 
  psi[df$status %in% c(1,2)] <- 1 # this makes keeping track of who has it easier
  df$betaxs <- df$as_risk + beta_out_sums
  df$probability <- psi
  
  write.csv(df, paste0("df_prob_out_",format(Sys.time(), "%H%M%S"), ".csv"), row.names = FALSE)
  
  return(df)
}

#########################################
# assigns covid based on probabilities
case_assign <- function(df, with_optimiser = FALSE) {
  #print("assign cases")
  
  susceptible <- which(df$status == 0)
  
  # df$probability[is.na(df$probability)] <- 0
  
  if (with_optimiser) {
    df$new_status[susceptible] <- rbinom(n = length(susceptible),
                                         size = 1,
                                         prob = df$optim_probability[susceptible])
  } else{
    #print("nop")
    df$new_status[susceptible] <- rbinom(n = length(susceptible),
                                         size = 1,
                                         prob = df$probability[susceptible])
  }
  
<<<<<<< HEAD
  df_assign <- data.frame(status = df$status, new_status = df$new_status)
  write.csv(df, paste0("df_ass_out_",format(Sys.time(), "%H%M%S"), ".csv"), row.names = FALSE)
=======
  if(file.exists("new_cases.csv")==FALSE) {
    ncase <- sum(df$new_status[susceptible])
  } else {
    ncase <- read.csv("new_cases.csv")
    ncase$X <- NULL
    tmp <- sum(df$new_status[susceptible])
    ncase <- rbind(ncase,tmp)
    rownames(ncase) <- seq(1,nrow(ncase))
  }
  #ncase <- as.data.frame(ncase)
  write.csv(ncase, "new_cases.csv")
>>>>>>> 06604556
  
  return(df)
}


#########################################
# calculate the infection length of new cases
infection_length <- function(df,presymp_dist = "weibull",presymp_mean = NULL,presymp_sd = NULL,infection_dist = "normal", infection_mean = NULL, infection_sd = NULL){
  
  susceptible <- which(df$status == 0)
  
  new_cases <- which((df$new_status-df$status==1) & df$status == 0)
  
  #new_cases <- which(df$new_status[susceptible]-df$status[susceptible]==1)
  
  if (presymp_dist == "weibull"){
    wpar <- mixdist::weibullpar(mu = presymp_mean, sigma = presymp_sd, loc = 0) 
    df$presymp_days[new_cases] <- round(rweibull(1:length(new_cases), shape = as.numeric(wpar["shape"]), scale = as.numeric(wpar["scale"])),) 
  }
  
  if (infection_dist == "normal"){
    df$symp_days[new_cases] <- round(rnorm(1:length(new_cases), mean = infection_mean, sd = infection_sd))
  }
  
  
  
  #switching people from being pre symptomatic to symptomatic and infected
  becoming_sympt <- which((df$status == 1 | df$new_status == 1) & df$presymp_days == 0) ### maybe should be status rather than new_status
  df$new_status[becoming_sympt] <- 2
  
<<<<<<< HEAD
  write.csv(df, paste0("df_inf_out_",format(Sys.time(), "%H%M%S"), ".csv"), row.names = FALSE)
  
  
 return(df)
=======
  return(df)
>>>>>>> 06604556
}


#########################################
# determines if someone has been removed and if that removal is recovery or death
removed <- function(df, chance_recovery = 0.95){
  
  removed_cases <- which(df$presymp_days == 0 & df$symp_days == 1)
  
  df$new_status[removed_cases] <- 3 + rbinom(n = length(removed_cases),
                                             size = 1,
                                             prob = (1-chance_recovery))
 
  df$symp_days[removed_cases] <- 0
  df$presymp_days[df$presymp_days>0 & !is.na(df$presymp_days)] <- df$presymp_days[df$presymp_days>0 & !is.na(df$presymp_days)] - 1
  df$symp_days[df$new_status == 2 & df$symp_days > 0] <- df$symp_days[df$new_status == 2 & df$symp_days>0] - 1
  
  write.csv(df, paste0("df_rem_out_",format(Sys.time(), "%H%M%S"), ".csv"), row.names = FALSE)
  
  return(df)
}



#########################################
# below is commented out because we are not doing this for now
# this will be accounted for in nics code as far as i know

# separates by msoa and household
#area_cov <- function(df, area, hid){
#  
#  df_msoa_hid <- data.frame(msoa = df[[area]],hid = df[[hid]],
#                            pop_dens_km2 = df$pop_dens_km2,
#                            msoa_area = df$msoa_area,symp =  df$symp, 
#                            presymp = df$presymp)
#  
#  df_gr <-  data.frame(df_msoa_hid %>%
#                         group_by(msoa) %>%
#                         add_count(msoa, name = "msoa_size") %>%
#                         mutate(
#                           msoa_presymp = sum(presymp == 1),
#                           msoa_symp = sum(symp == 1),
#                           msoa_infected = msoa_presymp + msoa_symp
#                         ) 
#                       )

#  df$msoa_presymp <- df_gr$msoa_presymp
#  df$msoa_symp <- df_gr$msoa_symp
#  df$msoa_infected <- df_gr$msoa_infected
#  
#  if("cases_per_area" %in% colnames(df)){
#    df$cases_per_area <- log10(df_gr$msoa_infected)/df_gr$msoa_area
#  }
#
#  return(df)
#}

normalizer <- function(x ,lower_bound, upper_bound, xmin, xmax){
  
  normx <-  (upper_bound - lower_bound)*(x - xmin)/(xmax-xmin) + lower_bound
  return(normx)
}
<|MERGE_RESOLUTION|>--- conflicted
+++ resolved
@@ -86,10 +86,7 @@
                                          prob = df$probability[susceptible])
   }
   
-<<<<<<< HEAD
-  df_assign <- data.frame(status = df$status, new_status = df$new_status)
-  write.csv(df, paste0("df_ass_out_",format(Sys.time(), "%H%M%S"), ".csv"), row.names = FALSE)
-=======
+
   if(file.exists("new_cases.csv")==FALSE) {
     ncase <- sum(df$new_status[susceptible])
   } else {
@@ -101,8 +98,6 @@
   }
   #ncase <- as.data.frame(ncase)
   write.csv(ncase, "new_cases.csv")
->>>>>>> 06604556
-  
   return(df)
 }
 
@@ -132,14 +127,7 @@
   becoming_sympt <- which((df$status == 1 | df$new_status == 1) & df$presymp_days == 0) ### maybe should be status rather than new_status
   df$new_status[becoming_sympt] <- 2
   
-<<<<<<< HEAD
-  write.csv(df, paste0("df_inf_out_",format(Sys.time(), "%H%M%S"), ".csv"), row.names = FALSE)
-  
-  
- return(df)
-=======
   return(df)
->>>>>>> 06604556
 }
 
 
