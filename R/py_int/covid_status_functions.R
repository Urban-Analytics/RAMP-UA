
##################################
# Functions for Covid simulation code
# Jesse F. Abrams and Fiona Spooner
##################################
##################################
# There are three main functions that 
# 1. calculate covid probability
# 2. assign covid and take a random draw to determine how long a person is infectius
# 3. take random draw to determine length of sickness and whether the person recovers or dies at the end
##################################


# status column is coded
# 0 = susceptible
# 1 = presymp
# 2 = symp
# 3 = recovered
# 4 = dead

#########################################
# calculate the probability of becoming infect
# requires a dataframe list, a vector of betas, and a timestep

covid_prob <- function(df, betas, interaction_terms = NULL, risk_cap=FALSE, risk_cap_val=100, include_age_sex = FALSE) {
  #print("assign probabilities")
  
  if(risk_cap==TRUE){
    df$current_risk[df$current_risk>risk_cap_val] <- risk_cap_val
  }
  
  beta_names <- names(betas)
  
  if (all(!beta_names %in% names(df))) {
    print(paste0(
      beta_names[!beta_names %in% names(df)],
      " missing from df. They are not included in probabilities."
    ))
  }
  
  beta_names <- beta_names[beta_names %in% names(df)]
  
  if (length(beta_names) > 0 ){
    beta_out <- lapply(X = beta_names, FUN = beta_make, betas=betas, df=df)
    beta_out <- do.call(cbind, beta_out)
    colnames(beta_out) <- beta_names
    beta_out_sums <- rowSums(beta_out)
  } else{
    beta_out_sums <- 0
  }
  
  if(include_age_sex){
    if (length(interaction_terms) > 0 ){
      lpsi <- df$beta0 + df$as_risk + beta_out_sums + apply(beta_out[,interaction_terms], 1, prod)
    } else{
      lpsi <- df$beta0 + df$as_risk + beta_out_sums
    }
  } else{
    if (length(interaction_terms) > 0 ){
      lpsi <- df$beta0 +  beta_out_sums + apply(beta_out[,interaction_terms], 1, prod)
    } else{
      lpsi <- df$beta0 + beta_out_sums
    }
  }


 

  psi <- exp(lpsi) / (exp(lpsi) + 1)
  psi[df$status %in% c(3,4)] <- 0 # if they are not susceptible then their probability is 0 of getting it 
  psi[df$status %in% c(1,2)] <- 1 # this makes keeping track of who has it easier
  df$betaxs <- df$as_risk + beta_out_sums
  df$probability <- psi
  
  write.csv(df, paste0("df_prob_out_",format(Sys.time(), "%H%M%S"), ".csv"), row.names = FALSE)
  
  return(df)
}

#########################################
# assigns covid based on probabilities
case_assign <- function(df, with_optimiser = FALSE,timestep,tmp.dir) {
  #print("assign cases")
  
  susceptible <- which(df$status == 0)
  
  # df$probability[is.na(df$probability)] <- 0
  
  if (with_optimiser) {
    df$new_status[susceptible] <- rbinom(n = length(susceptible),
                                         size = 1,
                                         prob = df$optim_probability[susceptible])
  } else{
    #print("nop")
    df$new_status[susceptible] <- rbinom(n = length(susceptible),
                                         size = 1,
                                         prob = df$probability[susceptible])
  }
  

  #if(file.exists("new_cases.csv")==FALSE) {
  #  ncase <- sum(df$new_status[susceptible])
  #} else {
  #  ncase <- read.csv("new_cases.csv")
  #  ncase$X <- NULL
  #  tmp <- sum(df$new_status[susceptible])
  #  ncase <- rbind(ncase,tmp)
  #  rownames(ncase) <- seq(1,nrow(ncase))
  #}
  #ncase <- as.data.frame(ncase)
  #write.csv(ncase, "new_cases.csv")
  
  if(timestep==1) {
    nsus <- length(susceptible)
    dir.create(tmp.dir)
  } else {
    tmp <- length(susceptible)
    nsus <- rbind(nsus,tmp)
    rownames(nsus) <- seq(1,nrow(nsus))
  }
  #ncase <- as.data.frame(ncase)
<<<<<<< HEAD

  rownames(nsus) <- seq(1,nrow(nsus))
  write.csv(nsus, paste("susceptible_cases_",Sys.time(),".csv",sep=""))
=======
  write.csv(nsus, paste(tmp.dir,"/susceptible_cases.csv",sep=""))
>>>>>>> 43a18197
  

  return(df)
}


#########################################
# calculate the infection length of new cases
infection_length <- function(df,presymp_dist = "weibull",presymp_mean = NULL,presymp_sd = NULL,
                             infection_dist = "normal", infection_mean = NULL, infection_sd = NULL,
                             timestep,tmp.dir){
  
  susceptible <- which(df$status == 0)
  
  new_cases <- which((df$new_status-df$status==1) & df$status == 0)
  
  if(timestep==1) {
    ncase <- length(new_cases)
  } else {
    tmp2 <- length(new_cases)
    ncase <- rbind(ncase,tmp2)
    rownames(ncase) <- seq(1,nrow(ncase))
  }
  #ncase <- as.data.frame(ncase)
  write.csv(ncase, paste(tmp.dir,"/new_cases.csv",sep=""))

  #new_cases <- which(df$new_status[susceptible]-df$status[susceptible]==1)
  
  if (presymp_dist == "weibull"){
    wpar <- mixdist::weibullpar(mu = presymp_mean, sigma = presymp_sd, loc = 0) 
    df$presymp_days[new_cases] <- round(rweibull(1:length(new_cases), shape = as.numeric(wpar["shape"]), scale = as.numeric(wpar["scale"])),) 
  }
  
  if (infection_dist == "normal"){
    df$symp_days[new_cases] <- round(rnorm(1:length(new_cases), mean = infection_mean, sd = infection_sd))
  }
  
  #switching people from being pre symptomatic to symptomatic and infected
  becoming_sympt <- which((df$status == 1 | df$new_status == 1) & df$presymp_days == 0) ### maybe should be status rather than new_status
  df$new_status[becoming_sympt] <- 2
  
  return(df)
}


#########################################
# determines if someone has been removed and if that removal is recovery or death
removed <- function(df, chance_recovery = 0.95){
  
  removed_cases <- which(df$presymp_days == 0 & df$symp_days == 1)
  
  df$new_status[removed_cases] <- 3 + rbinom(n = length(removed_cases),
                                             size = 1,
                                             prob = (1-chance_recovery))
  
  df$symp_days[removed_cases] <- 0
  df$presymp_days[df$presymp_days>0 & !is.na(df$presymp_days)] <- df$presymp_days[df$presymp_days>0 & !is.na(df$presymp_days)] - 1
  df$symp_days[df$new_status == 2 & df$symp_days > 0] <- df$symp_days[df$new_status == 2 & df$symp_days>0] - 1
  
  write.csv(df, paste0("df_rem_out_",format(Sys.time(), "%H%M%S"), ".csv"), row.names = FALSE)
  
  return(df)
}



#########################################
# below is commented out because we are not doing this for now
# this will be accounted for in nics code as far as i know

# separates by msoa and household
#area_cov <- function(df, area, hid){
#  
#  df_msoa_hid <- data.frame(msoa = df[[area]],hid = df[[hid]],
#                            pop_dens_km2 = df$pop_dens_km2,
#                            msoa_area = df$msoa_area,symp =  df$symp, 
#                            presymp = df$presymp)
#  
#  df_gr <-  data.frame(df_msoa_hid %>%
#                         group_by(msoa) %>%
#                         add_count(msoa, name = "msoa_size") %>%
#                         mutate(
#                           msoa_presymp = sum(presymp == 1),
#                           msoa_symp = sum(symp == 1),
#                           msoa_infected = msoa_presymp + msoa_symp
#                         ) 
#                       )

#  df$msoa_presymp <- df_gr$msoa_presymp
#  df$msoa_symp <- df_gr$msoa_symp
#  df$msoa_infected <- df_gr$msoa_infected
#  
#  if("cases_per_area" %in% colnames(df)){
#    df$cases_per_area <- log10(df_gr$msoa_infected)/df_gr$msoa_area
#  }
#
#  return(df)
#}

normalizer <- function(x ,lower_bound, upper_bound, xmin, xmax){
  
  normx <-  (upper_bound - lower_bound)*(x - xmin)/(xmax-xmin) + lower_bound
  return(normx)
}
<|MERGE_RESOLUTION|>--- conflicted
+++ resolved
@@ -119,14 +119,8 @@
     rownames(nsus) <- seq(1,nrow(nsus))
   }
   #ncase <- as.data.frame(ncase)
-<<<<<<< HEAD
-
-  rownames(nsus) <- seq(1,nrow(nsus))
-  write.csv(nsus, paste("susceptible_cases_",Sys.time(),".csv",sep=""))
-=======
+
   write.csv(nsus, paste(tmp.dir,"/susceptible_cases.csv",sep=""))
->>>>>>> 43a18197
-  
 
   return(df)
 }
