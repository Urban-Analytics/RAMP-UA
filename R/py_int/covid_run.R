--- conflicted
+++ resolved
@@ -30,20 +30,11 @@
 # devon_cases$devon_date <- as.numeric(devon_cases$date)
 # devon_cases <- as.data.frame(devon_cases)
 
-<<<<<<< HEAD
+
 # gam_Devon <- mgcv::gam(new_cases ~ s(devon_date, bs = "cr"), data = devon_cases,family = nb())
 # plot(devon_cases$new_cases*20)
 # lines(round(fitted.values(gam_Devon)*20), type = "l")
 # gam_cases <- round(fitted.values(gam_Devon)*20)
-=======
-#cases <- getUKCovidTimeseries()
-#ua_cases <- cases$tidyEnglandUnitAuth
-#devon_cases <- ua_cases[as.character(ua_cases$CTYUA19NM)=="Devon",]
-#devon_cases$cumulative_cases[84] <- 812 #type here I think
-#new_cases <- diff(devon_cases$cumulative_cases)
-#new_cases[new_cases == 0]<-1
-#new_cases <- new_cases*20
->>>>>>> 59c76206
 
 gam_cases <- readRDS(paste0(getwd(),"/gam_fitted_PHE_cases.RDS"))
 # new_cases[new_cases == 0]<-1
@@ -57,7 +48,6 @@
 run_status <- function(pop, timestep=1, current_risk = 0.008) {
   
   opt_switch <- FALSE
-<<<<<<< HEAD
   output_switch <- FALSE
   beta0_fixed <- 0
  # current_risk <- 0.01 #0.004
@@ -68,16 +58,7 @@
   lockdown_scenario <- FALSE # at the moment need to tell nick's model this separately which isn't ideal  
   risk_cap_on <- TRUE
   risk_cap <- 5
-=======
-  output_switch <- TRUE
-  log_risk <- FALSE
-  logistic_risk <- TRUE
-  #best results so far
-  #beta0_fixed <- -13.5
-  #current_risk <- 10 #0.55 #1.5 #0.55
-  beta0_fixed <- 0.0 #-11.0 #-10.0
-  current_risk <- 1 #14.5 #0.55 #1.5 #0.55
->>>>>>> 59c76206
+
   
   
   
@@ -97,26 +78,7 @@
   #}
 
   population <- clean_names(pop)
-<<<<<<< HEAD
-
-=======
-  
-  if(log_risk==TRUE) {
-    population$current_risk <- log(population$current_risk)
-    population$current_risk[population$current_risk==-Inf] <- 0
-  }
-  
-  if(logistic_risk==TRUE) {
-    population$current_risk <- exp(population$current_risk) / (exp(population$current_risk) + 1)
-    population$current_risk <- (population$current_risk-0.5)/(1-0.5)
-    population$current_risk <- (7 * (population$current_risk-1)) + 7
-    population$current_risk <- population$current_risk-12
-  }
-  
-  #population$current_risk <- population$current_risk / (length(population$current_risk))
-  
-  
->>>>>>> 59c76206
+
   num_sample <- nrow(population)
   
   #print(num_sample)
