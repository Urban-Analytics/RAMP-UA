--- conflicted
+++ resolved
@@ -25,9 +25,7 @@
 
 run_status <- function(pop) {
   
-<<<<<<< HEAD
-  write.csv(pop, paste0("input_population",format(Sys.time(), "%H%M%S"), ".csv"), row.names = FALSE)
-=======
+
   if(sum(pop$disease_status) == 0){
     seeds <- sample(1:nrow(pop), size = 20)
     pop$disease_status[seeds] <- 1
@@ -36,7 +34,6 @@
   write.csv(pop, paste0("input_population",format(Sys.time(), "%H%M%S"), ".csv"), row.names = FALSE)
 
 # pop <- read.csv(rf[7])
->>>>>>> 2142e63b
   
   population <- clean_names(pop)
   
@@ -95,11 +92,7 @@
                           id = id,
                           age = age, 
                           sex = sex, 
-<<<<<<< HEAD
-                          beta0_fixed = -9, #0.19, #-9.5, 
-=======
                           beta0_fixed = -11, #0.19, #-9.5, 
->>>>>>> 2142e63b
                           divider = 4)  # adding in the age/sex betas 
   
   #print("e")
