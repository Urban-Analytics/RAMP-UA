--- conflicted
+++ resolved
@@ -129,26 +129,14 @@
   df_risk <- list()
  
   
-<<<<<<< HEAD
-   #print("f")
 
-  
-  df_prob <- covid_prob(df = df_msoa, 
-                        betas = other_betas, 
-                        risk_cap=FALSE, 
-                        risk_cap_val=100, 
-                        include_age_sex = FALSE)
-  df_ass <- case_assign(df = df_prob, with_optimiser = FALSE)
-
-=======
   #print("f")
   if(timestep==1) {
     tmp.dir <- paste(getwd(),"/output/",Sys.time(),sep="")
   }
   
-  df_prob <- covid_prob(df = df_msoa, betas = other_betas, risk_cap=FALSE, risk_cap_val=100)
+  df_prob <- covid_prob(df = df_msoa, betas = other_betas, risk_cap=FALSE, risk_cap_val=100, include_age_sex = FALSE)
   df_ass <- case_assign(df = df_prob, with_optimiser = FALSE,timestep=timestep,tmp.dir=tmp.dir)
->>>>>>> 43a18197
   df_inf <- infection_length(df = df_ass,
                              presymp_dist = "weibull",
                              presymp_mean = 6.4,
