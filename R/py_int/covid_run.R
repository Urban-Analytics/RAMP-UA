--- conflicted
+++ resolved
@@ -39,15 +39,10 @@
   logistic_risk <- TRUE
   beta0_fixed <- -12
   current_risk <- 10 #0.55 #1.5 #0.55
+  rank_assign <- TRUE
   
   print(paste("R timestep:", timestep))
   
-<<<<<<< HEAD
-
-
-  
-# write.csv(pop,)
-=======
   #pop <- vroom::vroom("R/py_int/input_pop_02.csv")
   # if(timestep==1){
   #     seeds <- sample(1:nrow(pop), size = new_cases[timestep])
@@ -66,8 +61,7 @@
     }
     write.csv(pop, paste0(tmp.dir,"/input_pop_", stringr::str_pad(timestep, 2, pad = "0"), ".csv"), row.names = FALSE)
   }
-  
->>>>>>> e5ed7aac
+
   population <- clean_names(pop)
   
   if(log_risk==TRUE) {
@@ -127,11 +121,7 @@
                           id = id,
                           age = age, 
                           sex = sex, 
-<<<<<<< HEAD
-                          beta0_fixed = -10, #0.19, #-9.5, 
-=======
                           beta0_fixed = beta0_fixed, #-9, #0.19, #-9.5,
->>>>>>> e5ed7aac
                           divider = 4)  # adding in the age/sex betas 
   
   #print("e")
@@ -165,11 +155,15 @@
   
   df_prob <- covid_prob(df = df_msoa, betas = other_betas, risk_cap=FALSE, risk_cap_val=100, include_age_sex = FALSE)
   print("probabilities calculated")
-<<<<<<< HEAD
- # df_prob_opt <- new_beta0_probs(df = df_prob, daily_case = new_cases[timestep])
+ 
+  if(opt_switch==TRUE) {
+    df_prob <- new_beta0_probs(df = df_prob, daily_case = new_cases[timestep])
+  }
+  
+
   if(timestep > 1){
-    df_ass <- case_assign(df = df_prob, with_optimiser = FALSE,timestep=timestep,tmp.dir=tmp.dir, 
-                          save_output = FALSE)
+    df_ass <- case_assign(df = df_prob, with_optimiser = opt_switch, timestep=timestep,
+                          tmp.dir=tmp.dir, save_output = output_switch)
   } else {
     df_ass <- df_prob
   }
@@ -178,19 +172,13 @@
   w[1] <- 1
   print(paste0("w is ", w[timestep]))
   
-  if(timestep > 1 & round(w[timestep],2) != 1){
-    df_ass <- rank_assign(df = df_prob, daily_case = new_cases[timestep], timestep=timestep)
-  }
+  if(rank_assign == TRUE){
+    if(timestep > 1 & round(w[timestep],2) != 1){
+      df_ass <- rank_assign(df = df_prob, daily_case = new_cases[timestep], timestep=timestep)
+    }
+  }
+
     
-=======
-  
-  if(opt_switch==TRUE) {
-    df_prob <- new_beta0_probs(df = df_prob, daily_case = new_cases[timestep])
-  }
-  
-  df_ass <- case_assign(df = df_prob, with_optimiser = opt_switch, timestep=timestep,
-                        tmp.dir=tmp.dir, save_output = output_switch)
->>>>>>> e5ed7aac
   print("cases assigned")
   
   df_inf <- infection_length(df = df_ass,
@@ -224,38 +212,23 @@
   
   #print("new disease status calculated")
   
-<<<<<<< HEAD
-  if(timestep==1) {
-    stat <<- df_out$disease_status
-    nb0 <<- unique(df_msoa$new_beta0)
-    wo <<- w[timestep[1]]
-  } else {
-    tmp3 <- df_out$disease_status
-    tmp4 <- unique(df_msoa$new_beta0)
-    stat <<- cbind(stat,tmp3)
-    nb0 <<- cbind(nb0, tmp4)
-    wo <<- rbind(wo, w[timestep])
-  }
-  #ncase <- as.data.frame(ncase)
-  write.csv(stat, paste(tmp.dir,"/disease_status.csv",sep=""))
-  write.csv(nb0, paste(tmp.dir,"/optim_b0.csv",sep=""))
-  write.csv(wo, paste(tmp.dir,"/w_out.csv",sep=""))
-  write.csv(pop,  paste0(tmp.dir,"/input_pop_", stringr::str_pad(timestep, 2, pad = "0"), ".csv"), row.names = FALSE)
-=======
   if(output_switch==TRUE) {
     if(timestep==1) {
       stat <<- df_out$disease_status
       nb0 <<- unique(df_msoa$new_beta0)
+      wo <<- w[timestep[1]]
     } else {
       tmp3 <- df_out$disease_status
       tmp4 <- unique(df_msoa$new_beta0)
       stat <<- cbind(stat,tmp3)
       nb0 <<- cbind(nb0, tmp4)
+      wo <<- rbind(wo, w[timestep])
     }
     #ncase <- as.data.frame(ncase)
     write.csv(stat, paste(tmp.dir,"/disease_status.csv",sep=""))
-  }
->>>>>>> e5ed7aac
+    write.csv(nb0, paste(tmp.dir,"/optim_b0.csv",sep=""))
+    write.csv(wo, paste(tmp.dir,"/w_out.csv",sep=""))
+  }
   
   return(df_out)
 }
