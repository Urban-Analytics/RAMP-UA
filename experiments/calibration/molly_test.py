--- conflicted
+++ resolved
@@ -1,7 +1,7 @@
 #### Import modules required
 import multiprocessing as mp
 import numpy as np
-import yaml  # pyyaml library for reading the parameters.yml file
+import yaml # pyyaml library for reading the parameters.yml file
 import os
 import itertools
 import pandas as pd
@@ -15,26 +15,12 @@
 import datetime
 import matplotlib.cm as cm
 
-<<<<<<< HEAD
-=======
-# For easier plots
-import plotly.express as px
-import plotly.graph_objects as go
-from plotly.subplots import make_subplots
-# These allow you to plot in a notebook -- may first need to install the jupyter lab plotly extension:
-# jupyter labextension install jupyterlab-plotly@4.8.2
-from plotly.offline import init_notebook_mode
-
-init_notebook_mode(connected=True)
-
->>>>>>> c4b80427
 # PYABC (https://pyabc.readthedocs.io/en/latest/)
 import pyabc
 from pygam import LinearGAM  # For graphing posteriors
 from pyabc.transition.multivariatenormal import MultivariateNormalTransition  # For drawing from the posterior
 # Quieten down the pyopencl info messages (just print errors)
 import logging
-
 logging.getLogger("pyopencl").setLevel(logging.ERROR)
 
 # Import arbitrary distribution class
@@ -52,9 +38,8 @@
 
 # Bespoke RAMP classes for running the model
 import sys
-
 sys.path.append('..')
-from opencl_runner import OpenCLWrapper  # Some additional functions to simplify running the OpenCL model
+from opencl_runner import OpenCLWrapper # Some additional functions to simplify running the OpenCL model
 from opencl_runner import OpenCLRunner
 
 # Set this to False to recalculate all results (good on HPC or whatever).
@@ -70,13 +55,9 @@
 
 # Directory where spatial data is stored
 gis_data_dir = ("../../devon_data")
-# osm_buildings = load_osm_shapefile(gis_data_dir)
+#osm_buildings = load_osm_shapefile(gis_data_dir)
 devon_msoa_shapes = load_msoa_shapes(gis_data_dir, visualize=False)
 devon_msoa_shapes = devon_msoa_shapes.set_index('Code', drop=True, verify_integrity=True)
-
-
-devon_msoa_codes = pd.DataFrame({'msoa11cd' :devon_msoa_shapes.index.to_list()})
-devon_msoa_codes.to_csv("observation_data/devon_msoa_codes.csv", index=False)
 
 ##########################################################################
 ##########################################################################
@@ -87,33 +68,38 @@
 ##########################################################################
 # Observed cases data
 # These were prepared by Hadrien and made available on the RAMP blob storage (see the observation data README).
-cases_msoa = pd.read_csv(os.path.join("observation_data", "england_initial_cases_MSOAs.csv")).set_index('MSOA11CD',
-                                                                                                        drop=True,
-                                                                                                        verify_integrity=True)
+cases_msoa = pd.read_csv(os.path.join("observation_data", "england_initial_cases_MSOAs.csv")).set_index('MSOA11CD', drop=True, verify_integrity=True)
 
 # Merge them to the GIS data for convenience
-cases_msoa = cases_msoa.join(other=devon_msoa_shapes, how="inner")  # Joins on the indices (both indices are MSOA code)
+cases_msoa = cases_msoa.join(other = devon_msoa_shapes, how="inner")  # Joins on the indices (both indices are MSOA code)
 assert len(cases_msoa) == len(devon_msoa_shapes)  # Check we don't use any areas in the join
 
 # For some reason we lose the index name when joining
 cases_msoa.index.name = "msoa11cd"
+
+# Melt so that cases on each day (D0, D1, ... D404) become a value in a new row
+# (Also need to convert the index (area code) to a column)
+cases_msoa_melt = pd.melt(cases_msoa.reset_index(), id_vars='msoa11cd',
+                          value_vars=[ "D"+str(i) for i in range(405) ]).rename(columns={'value':'cases'})
+cases_msoa_melt = cases_msoa_melt.set_index('msoa11cd', drop=True) # Keep the index as the MSOA
+cases_msoa_melt['day'] = cases_msoa_melt['variable'].apply(lambda day: int(day[1:])) # Strip off the initial 'D' to get the day number
 
 # Observations are cases per msoa.
 # Store as an array for us in model (more efficient?)
 # (first axis is the msoa number, second is the day)
-observations_array = cases_msoa.iloc[:, 0:405].to_numpy()
-
-# Reformat into dataframe with one column containing days and one column
-# containing cases
+observations_array = cases_msoa.iloc[:,0:405].to_numpy()
+
+# Reformat into dataframe with one column containing days and one column 
+# containing cases 
 observations_msoas_df = cases_msoa.iloc[:, 0:405]
 observations_msoas_df.reset_index(level=0, inplace=True)
 # Change to MSOA as columns, days as rows
 observations_msoas_df = observations_msoas_df.T
 # set MSOA codes as column names and remove as a row
-observations_msoas_df.rename(columns=observations_msoas_df.iloc[0], inplace=True)
-observations_msoas_df.drop(observations_msoas_df.index[0], inplace=True)
+observations_msoas_df.rename(columns=observations_msoas_df.iloc[0], inplace = True)
+observations_msoas_df.drop(observations_msoas_df.index[0], inplace = True)
 # Add column with Day number at front of columns
-observations_msoas_df.insert(0, 'Cases', range(0, len(observations_msoas_df)))
+observations_msoas_df.insert(0, 'Day', range(0,len(observations_df)) )
 
 # Create new dataframe with cumulative sums rather than cases per day
 observations_msoas_cumulative_df = observations_msoas_df.copy()
@@ -123,11 +109,11 @@
 ## Create dataframe with totals for whole of Devon
 observations_devon_cumulative_df = observations_msoas_cumulative_df.copy()
 # Add total across all MSOAs
-observations_devon_cumulative_df['Cases'] = observations_devon_cumulative_df.iloc[:, 1:].sum(axis=1)
+observations_devon_cumulative_df['Total'] = observations_devon_cumulative_df.iloc[:,1:].sum(axis=1)
 # Drop MSOA values
 observations_devon_cumulative_df.drop(observations_devon_cumulative_df.columns[1:108], axis=1, inplace=True)
 # reset index
-observations_devon_cumulative_df.reset_index(inplace=True, drop=True)
+observations_devon_cumulative_df.reset_index(inplace = True, drop = True)
 
 ################################
 ##########################################################################
@@ -158,9 +144,8 @@
 ##########################################################################
 ##########################################################################
 const_params_dict = {
-    "current_risk_beta": 0.03,  # Global risk multplier (leave this as it is and allow the other parameters to vary)
-    "home": 1.0,
-    # Risk associated with being at home. Again leave this constant so the coefficients of other places will vary around it
+    "current_risk_beta": 0.03, # Global risk multplier (leave this as it is and allow the other parameters to vary)
+    "home": 1.0,  # Risk associated with being at home. Again leave this constant so the coefficients of other places will vary around it
 }
 
 ##########################################################################
@@ -203,7 +188,7 @@
 fig.show()
 
 ## Create a distrubtion from these random variables
-decorated_rvs = {name: pyabc.LowerBoundDecorator(rv, 0.0) for name, rv in all_rv.items()}
+decorated_rvs = { name: pyabc.LowerBoundDecorator(rv, 0.0) for name, rv in all_rv.items() }
 
 # Define the original priors
 original_priors = pyabc.Distribution(**decorated_rvs)
@@ -214,13 +199,12 @@
 ##########################################################################
 ##########################################################################
 # Path to parameters
-parameters_file = os.path.join("../../", "model_parameters/",
-                               "default.yml")  # Need to tell it where the default parameters are
+parameters_file = os.path.join("../../", "model_parameters/", "default.yml")  # Need to tell it where the default parameters are
 # Set the size of a data assimilation window in days:
 da_window_size = 14
 # Dictionary with parameters for running model
-admin_params = {"quiet": True, "use_gpu": True, "store_detailed_counts": True, "start_day": 0,
-                "run_length": da_window_size,
+admin_params = { "quiet":True, "use_gpu": True, "store_detailed_counts": True, "start_day": 0,
+                 "run_length": da_window_size,
                 "current_particle_pop_df": None,
                  "parameters_file": parameters_file, "snapshot_file": SNAPSHOT_FILEPATH, "opencl_dir": OPENCL_DIR,
                  "individuals": individuals_df, "observations_array": observations_array  # XXXX TEMP
@@ -236,14 +220,14 @@
 starting_windows_time = datetime.datetime.now()
 
 # Define number of windows to run for
-windows = 3
+windows =3
 
 # Loop through each window
-for window_number in range(1, windows + 1):
+for window_number in range(1,windows+1):
     print("Window number: ", window_number)
-
+    
     # Edit the da_window size in the admin params
-    # print("Running for 14 days")
+    #print("Running for 14 days")
     admin_params['run_length'] = admin_params['run_length'] * window_number
     print("Running for {} days".format(da_window_size * window_number))
 
@@ -251,18 +235,17 @@
     template = OpenCLWrapper(const_params_dict, **admin_params)
     # Not sure why this is needed. Wthout it we get an error when passing the template object to ABCSMC below
     template.__name__ = OpenCLWrapper.__name__
-
+     
     # Define priors
     # If first window, then use user-specified (original) priors
-    if window_number == 1:
-        priors = original_priors
+    if window_number ==1:
+        priors =original_priors
     # If a subsequent window, then generate distribution from posterior from previous window
     else:
         priors = ArbitraryDistribution(abc_history)
 
     # Set up model
     abc = pyabc.ABCSMC(
-<<<<<<< HEAD
         models=template, # Model (could be a list)
         parameter_priors=priors, # Priors (could be a list)
         #summary_statistics=OpenCLWrapper.summary_stats,  # Summary statistics function (output passed to 'distance')
@@ -272,34 +255,22 @@
         #transition=transition,  # Define how to transition from one population to the next
         )
     
-=======
-        models=template,  # Model (could be a list)
-        parameter_priors=priors,  # Priors (could be a list)
-        # summary_statistics=OpenCLWrapper.summary_stats,  # Summary statistics function (output passed to 'distance')
-        distance_function=OpenCLWrapper.distance,  # Distance function
-        sampler=pyabc.sampler.SingleCoreSampler()
-        # Single core because the model is parallelised anyway (and easier to debug)
-        # sampler=pyabc.sampler.MulticoreEvalParallelSampler()  # The default sampler
-        # transition=transition,  # Define how to transition from one population to the next
-    )
-
->>>>>>> c4b80427
     # Path to database?
     db_path = ("sqlite:///" + "ramp_da.db")
-    run_id = abc.new(db_path, {'observation': observations_array, "individuals": individuals_df})
-
+    run_id = abc.new(db_path, {'observation': observations_array, "individuals":individuals_df})
+    
     # Run model
     abc_history = abc.run(max_nr_populations=2)
 
     # Save some info on the posterior parameter distributions.
-    for t in range(0, abc.history.max_t + 1):
+    for t in range(0,abc.history.max_t+1):
         print(t)
         # for this t (population) extract the 100 particle parameter values, and their weights
         df_t1, w_t1 = abc.history.get_distribution(m=0, t=t)
         # Are these equivalent? yes!
-        # df_t1_2, w_t1_2 = abc_history.get_distribution(m=0, t=abc_history.max_t)
-        # df_t1.equals(df_t1_2)
-        # (w_t1 == w_t1_2).all()
+        #df_t1_2, w_t1_2 = abc_history.get_distribution(m=0, t=abc_history.max_t)
+        #df_t1.equals(df_t1_2)
+        #(w_t1 == w_t1_2).all()
 
         # Save these for use in plotting the prior on the plot of parameter values in each population
         dfs_dict["w{},pop{}".format(window_number, t)] = df_t1
@@ -307,9 +278,10 @@
         history_dict["w{}".format(window_number)] = abc_history
 
     # Merge dataframe and weights and sort by weight (highest weight at the top)
-    # _df['weight'] = _w
-    # posterior_df = _df.sort_values('weight', ascending=False).reset_index()
-    # posterior_df.to_csv("Plots/window_number{}_posterior_df.csv".format(window_number), index = False)
+    #_df['weight'] = _w
+    #posterior_df = _df.sort_values('weight', ascending=False).reset_index()
+    #posterior_df.to_csv("Plots/window_number{}_posterior_df.csv".format(window_number), index = False)
+
 
 #############################################################################################################
 #############################################################################################################
@@ -329,23 +301,23 @@
 STORE_DETAILED_COUNTS = False
 REPETITIONS = 5
 USE_HEALTHIER_POP = True
-# assert ITERATIONS < len(OBSERVATIONS), \
-# f"Have more iterations ({ITERATIONS}) than observations ({len(OBSERVATIONS)})."
+#assert ITERATIONS < len(OBSERVATIONS), \
+    # f"Have more iterations ({ITERATIONS}) than observations ({len(OBSERVATIONS)})."
 
 OpenCLRunner.init(iterations=ITERATIONS,
-                  repetitions=REPETITIONS,
-                  observations=observations_devon_cumulative_df,
-                  use_gpu=USE_GPU,
-                  use_healthier_pop=USE_HEALTHIER_POP,
-                  store_detailed_counts=STORE_DETAILED_COUNTS,
-                  parameters_file=PARAMETERS_FILE,
-                  opencl_dir=OPENCL_DIR,
-                  snapshot_filepath=SNAPSHOT_FILEPATH)
+    repetitions=REPETITIONS,
+    observations=observations_msoas_cumulative_df,
+    use_gpu=USE_GPU,
+    use_healthier_pop = USE_HEALTHIER_POP,
+    store_detailed_counts=STORE_DETAILED_COUNTS,
+    parameters_file=PARAMETERS_FILE,
+    opencl_dir=OPENCL_DIR,
+    snapshot_filepath=SNAPSHOT_FILEPATH)
 
 ##### define the abc_history object (not necessary as this will be most recent abc_history anyway)
-abc_history = history_dict['w3']
-
-# Define the number of samples to take from the posterior distribution of parameters
+abc_history= history_dict['w3']
+
+# Define the number of samples to take from the posterior distribution of parameters 
 N_samples = 50
 df, w = abc_history.get_distribution(m=0, t=abc_history.max_t)
 
@@ -366,7 +338,7 @@
 for i, sample in samples.iterrows():
     # Check for negatives. If needed, resample
     while (sample < 0).values.any():
-        # while (any(value < 0 for value in sample.values())):
+    #while (any(value < 0 for value in sample.values())):
         print("Found negatives. Resampling")
         negative_count += 1
         sample = kde.rvs()
@@ -394,7 +366,6 @@
 # Sanity check - that observations in each case are the same length?
 for i in range(len(obs_l) - 1):
     assert np.array_equal(obs_l[0], obs_l[i])
-
 
 # Save these because it took ages to sample
 def pickle_samples(mode, *arrays):
@@ -415,7 +386,6 @@
     else:
         raise Exception(f"Unkonwn mode: {mode}")
 
-
 pickle_samples('save', fitness_l, sim_l, obs_l, out_params_l, out_calibrated_params_l, summaries_l)
 
 # print(f"Original fitness: {round(fitness0)}\nOptimised fitness: {round(fitness)}")
@@ -440,7 +410,7 @@
 # Plot observations
 ax.plot(x, obs_l[0], label="Observations", color="blue")
 # Plot result from manually calibrated model
-# ax.plot(x, OpenCLRunner.get_cumulative_new_infections(summaries0), label="Initial sim", color="orange")
+#ax.plot(x, OpenCLRunner.get_cumulative_new_infections(summaries0), label="Initial sim", color="orange")
 ax.legend()
 # plot_summaries(summaries=summaries_l[0], plot_type="error_bars", observations=OBSERVATIONS)
 plt.xlabel("Days")
@@ -448,6 +418,8 @@
 plt.show()
 
 del _fitness, fitness_norm
+
+
 
 # ##########################################################################
 # ##########################################################################
