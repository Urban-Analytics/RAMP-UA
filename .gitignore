
# Built python files
__pycache__
.pytest_cache/

# Mac crap
.DS_Store

# IDE project files
.spyproject/
.idea/

# jupyter notebook stuff
*.ipynb_checkpoints/

# Others
*.swp
*.Rhistory

# coverage files
.coverage
**/htmlcov/*

# scrapbook 
**/scrapbook/*

<<<<<<< HEAD
# RStudio
.Rproj.user/
*.Rproj

# snapshot files
*.npz
*.pkl
=======
# setuptools items
**/*.egg-info/*

# vscode items
**/.vscode/*
>>>>>>> d87139a7
<|MERGE_RESOLUTION|>--- conflicted
+++ resolved
@@ -24,7 +24,6 @@
 # scrapbook 
 **/scrapbook/*
 
-<<<<<<< HEAD
 # RStudio
 .Rproj.user/
 *.Rproj
@@ -32,10 +31,9 @@
 # snapshot files
 *.npz
 *.pkl
-=======
+
 # setuptools items
 **/*.egg-info/*
 
 # vscode items
-**/.vscode/*
->>>>>>> d87139a7
+**/.vscode/*