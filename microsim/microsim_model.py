#!/usr/bin/env python3
# -*- coding: utf-8 -*-
"""
Core RAMP-UA model.

Created on Wed Apr 29 19:59:25 2020

@author: nick
"""


import sys
sys.path.append("microsim") # This is only needed when testing. I'm so confused about the imports
from activity_location import ActivityLocation
#from microsim.microsim_analysis import MicrosimAnalysis
from microsim_analysis import MicrosimAnalysis
from column_names import ColumnNames
from utilities import Optimise

import pandas as pd
pd.set_option('display.expand_frame_repr', False)  # Don't wrap lines when displaying DataFrames
#pd.set_option('display.width', 0)  # Automatically find the best width
import numpy as np
import glob
import os
import random
import time
import re  # For analysing file names
import warnings
from collections.abc import Iterable   # drop `.abc` with Python 2.7 or lower
from typing import List, Dict
from tqdm import tqdm  # For a progress bar
import click  # command-line interface
import pickle # to save data

<<<<<<< HEAD

#from microsim.microsim_analysis import MicrosimAnalysis
from microsim_analysis import MicrosimAnalysis
from utilities import Optimise

class ColumnNames:
    """Used to record standard dataframe column names used throughout"""

    LOCATION_DANGER = "Danger"  # Danger associated with a location
    LOCATION_NAME = "Location_Name"  # Name of a location
    LOCATION_ID = "ID"  # Unique ID for each location

    ACTIVITY_VENUES = "_Venues"  # Venues an individual may visit. Appended to activity type, e.g. 'Retail_Venues'
    ACTIVITY_FLOWS = "_Flows"  # Flows to a venue for an individual. Appended to activity type, e.g. 'Retail_Flows'
    ACTIVITY_TIME = "_Time"  # Amount of time an individual spends doing an activity. E.g. 'Retail_Time'

    ACTIVITY_DURATION = "_Duration" # Column to record proportion of the day that invividuals do the activity

    # Standard columns for time spent travelling in different modes
    TRAVEL_CAR = "Car"
    TRAVEL_BUS = "Bus"
    TRAVEL_TRAIN = "Train"
    TRAVEL_WALK = "Walk"

    INDIVIDUAL_AGE = "DC1117EW_C_AGE" # Age column in the table of individuals
    INDIVIDUAL_SEX = "DC1117EW_C_SEX"  # Sex column in the table of individuals
    INDIVIDUAL_ETH = "DC2101EW_C_ETHPUK11"  # Ethnicity column in the table of individuals

    # Columns for information about the disease. These are needed for estimating the disease status
    DISEASE_STATUS = "Disease_Status"
    DAYS_WITH_STATUS = "Days_With_Status"  # The number of days that have elapsed with this status
    CURRENT_RISK = "Current_Risk"  # This is the risk that people get when visiting locations.
    MSOA_CASES = "MSOA_Cases"  # The number of cases per MSOA
    HID_CASES = "HID_Cases"  # The number of cases in the individual's house

class ActivityLocation():
    """Class to represent information about activity locations, e.g. retail destinations, workpaces, etc."""
    def __init__(self, name: str, locations: pd.DataFrame, flows: pd.DataFrame,
                 individuals: pd.DataFrame, duration_col: str):
        """
        Initialise an ActivityLocation
        :param name: A name to use to refer to this activity. Column names in the big DataFrame of individuals
        will be named according to this
        :param locations: A dataframe containing information about each loction
        :param flows: A dataframe containing the flows.
        :param individuals: The dataframe containing the individual population. This is needed because a new
        '*_DURATION' column will be added to that table to show how much time each individual spends doing
        this activity. The new column is added inplace
        :param duration_col: The column in the 'individuals' dataframe that gives the proportion of time
        spend doing this activity. This needs to be renamed according to a standard format, e.g. for retail
        the column needs to be called 'RETAIL_DURATION'.
        """
        self._name = name
        # Check that the dataframe has all the standard columns needed
        if ColumnNames.LOCATION_ID not in locations.columns or \
            ColumnNames.LOCATION_DANGER not in locations.columns or \
            ColumnNames.LOCATION_NAME not in locations.columns:
            raise Exception(f"Activity '{name}' dataframe needs columns called 'ID' and 'Danger' and 'Location_Name'."
                            f"It only has: {locations.columns}")
        # Check that the DataFrame's ID column is also an index, this is to ensure that the IDs always
        # refer to the same thing. NO LONGER DOING THIS, INDEX AND ID CAN BE DIFFERENT        #
        #if locations.index.name != ColumnNames.LOCATION_ID or False in (locations.index == locations[ColumnNames.LOCATION_ID]):
        #                    f"that is equal to the 'ID' columns.")
        self._locations = locations
        self._flows = flows

        # Check that the duration column exists and create a new column showing the duration of this activity
        if duration_col not in individuals.columns:
            raise Exception(f"The duration column '{duration_col}' is not one of the columns in the individuals"
                            f"data frame: {individuals.columns}")
        self.duration_column = self._name + ColumnNames.ACTIVITY_DURATION
        individuals[self.duration_column] = individuals[duration_col]

    def __repr__(self):
        return f"<{self._name} ActivityLocation>"

    def get_dangers(self) -> List[float]:
        """Get the danger associated with each location as a list. These will be in the same order as the
        location IDs returned by `get_ids()`"""
        return list(self._locations[ColumnNames.LOCATION_DANGER])

    def get_name(self) -> str:
        """Get the name of this activity. This is used to label columns in the file of individuals"""
        return self._name

    def get_indices(self) -> List[int]:
        """Retrn the index (row number) of each destination"""
        return list(self._locations.index)

    def get_ids(self) -> List[int]:
        """Retrn the IDs of each destination"""
        return list(self._locations[ColumnNames.LOCATION_ID])

    #def get_location(self, id: int) -> pd.DataFrame:
    #    """Get the location with the given id"""
    #    loc = self._locations.loc[self._locations[ColumnNames.LOCATION_ID] == id, :]
    #    if len(loc) != 1:
    #        raise Exception(f"Location with ID {id} does not return exactly one row: {loc}")
    #    return loc


    def update_dangers(self, dangers: List[float]):
        """
        Update the danger associated with each location
        :param dangers: A list of dangers for each location. Must be in the same order as the locations as
        returned by `get_ids`.
        """
        if len(dangers) != len(self._locations):
            raise Exception(f"The number of danger scores ({len(dangers)}) is not the same as the number of"
                            f"activity locations ({len(self._locations)}).")
        self._locations[ColumnNames.LOCATION_DANGER] = dangers

=======
>>>>>>> bade8544

class Microsim:
    """
    A class used to represent the microsimulation model.

    TODO: Document class. Please use reStructuredText format:
    https://www.sphinx-doc.org/en/master/usage/restructuredtext/basics.html
    ...

    Attributes
    ----------
    XXXX

    Methods
    -------
    XXXX
    """



    def __init__(self,
                 study_msoas: List[str] = [],
                 danger_multiplier = 1.0, risk_multiplier = 1.0,
                 random_seed: float = None, read_data: bool = True,
                 data_dir = "data", testing=False
                 ):
        """
        Microsim constructor. This reads all of the necessary data to run the microsimulation.
        ----------
        :param study_msoas: An optional list of MSOA codes to restrict the model to
        :param danger_multiplier: Danger assigned to a place if an infected individual visits it
        is calcuated as duration * flow * danger_multiplier.
        :param risk_multiplier: Risk that individuals get from a location is calculatd as
        duration * flow * * danger * risk_multiplier
        :param random_seed: A optional random seed to use when creating the class instance. If None then
            the current time is used.
        :param read_data: Optionally don't read in the data when instantiating this Microsim (useful
            in debugging).
        :param data_dir: Optionally provide a root data directory
        :param testing: Optionally turn off some exceptions and replace them with warnings (only good when testing!)
        """

        # Administrative variables that need to be defined
        self.iteration = 0
        self.danger_multiplier = danger_multiplier
        self.risk_multiplier = risk_multiplier
        self.random = random.Random(time.time() if random_seed is None else random_seed)
        Microsim.DATA_DIR = data_dir
        Microsim.testing = testing
        if self.testing:
            warnings.warn("Running in testing mode. Some exceptions will be disabled.")

        if not read_data:  # Optionally can not do this, usually for debugging
            return

        # Now the main chunk of initialisation is to read the input data.

        # This is the main population of individuals and their households
        self.individuals, self.households = Microsim.read_msm_data()

        # The individuals are at MSOA level, so use that file to construct a list of areas
        self.all_msoas = Microsim.extract_msoas_from_indiviuals(self.individuals)

        # Now we have the 'core population'. Keep copies of this but continue to use the 'individuals' data frame
        # Not saving as they're not needed and will take up some memory
        self.core_individuals = self.individuals.copy()
        self.core_households = self.households.copy()

        # See if we need to restrict by a study area (optional parameter passed by the user).
        # If so, then remove individuals and households not in the study area
        self.study_msoas, self.individuals, self.households = \
            Microsim.check_study_area(self.all_msoas, study_msoas, self.individuals, self.households)

        # For each type of activity (store, retail, etc), create ActivityLocation objects to keep all the
        # required information together.
        self.activity_locations: Dict[str, ActivityLocation] = {}

        #
        # ********** How to assign activities for the population **********
        #
        # For each 'activity' (e.g shopping), we need to store the following things:
        #
        # 1. A data frame of the places where the activities take place (e.g. a list of shops). Refered to as
        # the 'locations' dataframe. Importantly this will have a 'Danger' column which records whether infected
        # people have visited the location.
        #
        # 2. Columns in the individuals data frame that says which locations each individual is likely to do that
        # activity (a list of 'venues'), how likely they are to do to the activity (a list of 'flows'), and the
        # duration spent doing the activity.
        #
        # For most activities, there are a number of different possible locations that the individual
        # could visit. The 'venues' column stores a list of indexes to the locations dataframe. E.g. one individual
        # might have venues=[2,54,19]. Those numbers refer to the *row numbers* of locations in the locations
        # dataframe. So venue '2' is the third venue in the list of all the locaitons associated with that activity.
        # Flows are also a list, e.g. for that individual the flows might be flows=[0.8,0.1,0.1] which means they
        # are most likely to go to venue with index 2, and less likely to go to the other two.
        #
        # For some activities, e.g. 'being at home', each individual has only a single location and one flow, so their
        # venues and flows columns will only be single-element lists.
        #
        # For multi-venue activities, the process is as follows (easiest to see the retail or shopping example):
        # 1. Create a dataframe of individual locations and use a spatial interation model to estimate flows to those
        # locations, creating a flow matrix. E.g. the `read_retail_flows_data()` function
        # 2. Run through the flow matrix, assigning all individuals in each MSOA the appropriate flows. E.g. the
        # `add_individual_flows()` function.
        # 3. Create an `ActivityLocation` object to store information about these locations in a standard way.
        # When they are created, these `ActivityLocation` objects will also add another column
        # to the individuals dataframe that records the amount of time they spend doing the activity
        # (e.g. 'RETAIL_DURATION'). These raw numbers were attached earlier in `attach_time_use_and_health_data`.
        # (Again see the retail example below).
        # These ActivityLocation objects are stored in a dictionary (see `activity_locations` created above). This makes
        # it possible to run through all activities and calculate risks and dangers using the same code.
        #

        # Begin by attach a load of transport attributes to each individual. This includes essential information on
        # the durations that people spend doing activities.
        # (actually this is more like attaching the previous microsim to these new data, see the function for details)
        # This also creates flows and venues columns for the journeys of individuals to households, and makes a new
        # households dataset to replace the one we read in above.
        home_name = "Home"  # How to describe flows to people's houses
        self.individuals, self.households = Microsim.attach_time_use_and_health_data(self.individuals, home_name, self.study_msoas)
        # Create 'activity locations' for the activity of being at home. (This is done for other activities,
        # like retail etc, when those data are read in later.
        self.activity_locations[home_name] = ActivityLocation(name=home_name, locations=self.households,
                                                              flows=None, individuals=self.individuals,
                                                              duration_col="phome")

        # Generate travel time columns and assign travel modes to some kind of risky activity (not doing this yet)
        #self.individuals = Microsim.generate_travel_time_colums(self.individuals)
        # One thing we do need to do (this would be done in the function) is replace NaNs in the time use data with 0
        for col in ["pwork", "pschool", "pshop", "pleisure", "ptransport", "pother"]:
            self.individuals[col].fillna(0, inplace=True)

        # Read Retail flows data
        retail_name = "Retail" # How to refer to this in data frame columns etc.
        stores, stores_flows = Microsim.read_retail_flows_data(self.study_msoas)  # (list of shops and a flow matrix)
        Microsim.check_sim_flows(stores, stores_flows)
        # Assign Retail flows data to the individuals
        self.individuals = Microsim.add_individual_flows(retail_name, self.individuals, stores_flows)
        self.activity_locations[retail_name] = \
            ActivityLocation(retail_name, stores, stores_flows, self.individuals, "pshop")

        # Read Schools (primary and secondary)
        primary_name = "PrimarySchool"
        secondary_name = "SecondarySchool"
        schools, primary_flows, secondary_flows = \
            Microsim.read_school_flows_data(self.study_msoas)  # (list of schools and a flow matrix)
        Microsim.check_sim_flows(schools, primary_flows)
        Microsim.check_sim_flows(schools, secondary_flows)
        # Assign Schools
        # TODO: need to separate primary and secondary school duration. At the moment everyone is given the same
        # duration, 'pschool', which means that children will be assigned a PrimarySchool duration *and* a
        # seconary school duration, regardless of their age. I think the only way round this is to
        # make two new columns - 'pschool_primary' and 'pschool_seconary', and set these to either 'pschool'
        # or 0 depending on the age of the child.
        # Also all schools are in the same dataframe, we need to make copies of the dataframe. Otherwise at the start
        # of each iteration when the secondary school dangers are set to 0 (danger is not cumulative) it will override
        # the primary school dangers that were calculated first.
        self.individuals = Microsim.add_individual_flows(primary_name, self.individuals, primary_flows)
        self.activity_locations[primary_name] = \
            ActivityLocation(primary_name, schools.copy(), primary_flows, self.individuals, "pschool")
        self.individuals = Microsim.add_individual_flows(secondary_name, self.individuals, secondary_flows)
        self.activity_locations[secondary_name] = \
            ActivityLocation(secondary_name, schools.copy(), secondary_flows, self.individuals, "pschool")
        del schools  # No longer needed as we gave copies to the ActivityLocation

        # Assign work. Each individual will go to a virtual office depending on their occupation (all accountants go
        # to the virtual accountant office etc). This means we don't have to calculate a flows matrix (similar to homes)
        # Occupation is taken from column soc2010b in individuals df
        possible_jobs = sorted(self.individuals.soc2010b.unique())  # list of possible jobs in alphabetical order
        workplaces = pd.DataFrame({'ID': range(0, 0+len(possible_jobs))})  # df with all possible 'virtual offices'
        Microsim._add_location_columns(workplaces, location_names=possible_jobs)
        work_name = "Work"
        self.individuals = Microsim.add_work_flows(work_name, self.individuals, workplaces)
        self.activity_locations[work_name] = ActivityLocation(name=work_name, locations=workplaces, flows=None,
                                                              individuals=self.individuals, duration_col="pwork")

        # Add some necessary columns for the disease and assign initial SEIR status
        self.individuals = Microsim.add_disease_columns(self.individuals)
        self.individuals = Microsim.assign_initial_disease_status(self.individuals)

        return

    @classmethod
    def read_msm_data(cls) -> (pd.DataFrame, pd.DataFrame):
        """Read the csv files that have the indivduls and households

        :return a tuple with two pandas dataframes representing individuls (0) and households (1)
        """

        msm_dir = os.path.join(cls.DATA_DIR, "msm_data")

        # Can't just read in all the files because the microsimulation restarts the house and index numbering with
        # each file, but we need the IDs to be consistent across the whole area. So read the files in one-by-one
        # and make sure houses and individual IDs are unique
        household_files = glob.glob(os.path.join(msm_dir, 'ass_hh_*_OA11_2020.csv') )
        if len(household_files) == 0:
            raise Exception(f"No household csv files found in {msm_dir}.",
                            f"Have you downloaded and extracted the necessary data? (see {cls.DATA_DIR} README).",
                            f"The directory has these files in it: {os.listdir(msm_dir)}")
        individual_files = glob.glob(os.path.join(msm_dir, 'ass_*_MSOA11_2020.csv'))
        if len(individual_files) == 0:
            raise Exception(f"No individual csv files found in {msm_dir}.",
                            f"Have you downloaded and extracted the necessary data? (see {cls.DATA_DIR} README)")
        assert (len(household_files) == len(individual_files))
        household_files.sort()
        individual_files.sort()

        # Create a DataFrame from each file, then concatenate them later
        house_dfs = []
        indiv_dfs = []

        # Keep track of the house and person indices
        # (No longer doing this; will create a new unique identifier from Area, HID, PID combination later.
        #PID_counter = 0
        #HID_counter = 0
        warns = [] # Save warnings until later otherwise it messes with the progress bar (not important)
        for i in tqdm(range(len(household_files)), desc="Reading raw microsim data"):
            house_file = household_files[i]
            indiv_file = individual_files[i]
            area = re.search(r".*?ass_hh_(E\d.*?)_OA.*", house_file).group(1)  # Area is in the file name
            # (and check that both files refer to the same area)
            assert area == re.search(r".*?ass_(E\d.*?)_MSOA.*", indiv_file).group(1)

            house_df = pd.read_csv(house_file)
            indiv_df = pd.read_csv(indiv_file)

            # Add some useful columns

            # The local authority
            house_df["Local_Authority"] = area
            indiv_df["Local_Authority"] = area

            # Look up the OA of the house that each individual lives in (individuals are MSOA) and vice versa
            indiv_df["House_OA"] = indiv_df.set_index("PID").merge(house_df.set_index("HRPID").rename(columns={"Area": "House_OA"}), how="left")["House_OA"]
            house_df["HRP_MSOA"] = house_df.set_index("HRPID").merge(indiv_df.set_index("PID").rename(columns={"Area": "HRP_MSOA"}), how="left")["HRP_MSOA"]
            # Check that the number of OAs in the household file is the same as those in the individuals file
            # (there are some NA's where individuals weren't matched to households, this is OK and dealt with later)
            if len(house_df.Area.unique()) > len(indiv_df.House_OA.dropna().unique()):
                warns.append(f"When reading LA {area} there were {len(house_df.Area.unique()) - len(indiv_df.House_OA.dropna().unique())} "
                              f"output areas that had households with no individuals living in them")
            elif len(house_df.Area.unique()) < len(indiv_df.House_OA.dropna().unique()):
                raise Exception("Individuals have been assigned to more House OAs than actually exist!")

            # Increment the counters
            #house_df["HID"] = house_df["HID"].apply(lambda x: x + HID_counter)
            #house_df["HRPID"] = house_df["HRPID"].apply(lambda x: x + PID_counter)  # Also increase the HRP

            #indiv_df["PID"] = indiv_df["PID"].apply(lambda x: x + PID_counter)
            #indiv_df["HID"] = indiv_df["HID"].apply(lambda x: x + HID_counter)  # Also increase the link to HID

            #HID_counter = max(house_df["HID"]) + 1  # Want next counter to start at one larger than current
            #PID_counter = max(indiv_df["PID"]) + 1

            # Save the dataframes for concatination later
            house_dfs.append(house_df)
            indiv_dfs.append(indiv_df)

        # Any warnings?
        for w in warns:
            warnings.warn(w)

        # Concatenate the files
        households = pd.concat(house_dfs)
        individuals = pd.concat(indiv_dfs)

        # Manually set some column types
        # Should save a bit of memory because not duplicating area strings
        # (No longer doing this beacuse it makes comparisons annoying when we have 2 'area' columns
        # after reading time use & health data. Can work round that if we really need the memory).
        # individuals["Area"] = individuals["Area"].astype('category')

        # Make sure HIDs and PIDs are unique
        #assert len(households["HID"].unique()) == len(households)
        #assert len(individuals["PID"].unique()) == len(individuals)

        # Set the index
        #households.set_index("HID", inplace=True, drop=False)
        #individuals.set_index("PID", inplace=True, drop=False)

        # Make sure the combination of [Area, HID, PID] for individuals, and [Area, HID] for areas, are unique
        assert len(individuals.loc[:, ["Area", "HID", "PID"]].drop_duplicates()) == len(individuals)
        assert len(households.loc[:, ["Area", "HID"]].drop_duplicates()) == len(households)

        # Some people aren't matched to households for some reason. Their HID == -1. Remove them
        no_hh = individuals.loc[individuals.HID==-1]
        if len(no_hh) > 0:
            warnings.warn(f"There are {len(no_hh)} individuals who were not matched to a house in the original "
                          f"data. They will be removed.")
        individuals = individuals.loc[individuals.HID != -1]
        # Now everyone should have a household. This will raise an exception if not. (unless testing)
        # TODO uncomment below to check that no people without households have been introduced
        # (commented while developing beause it is very slow
        warnings.warn("Not checking that no homeless were introduced, uncomment when running properly")
        #Microsim._check_no_homeless(individuals, households, warn=True if Microsim.testing else False )

        print("Have read files:",
              f"\n\tHouseholds:  {len(house_dfs)} files with {len(households)}",
              f"households in {len(households.Area.unique())} areas",
              f"\n\tIndividuals: {len(indiv_dfs)} files with {len(individuals)}",
              f"individuals in {len(individuals.Area.unique())} areas")

        return (individuals, households)

    @classmethod
    def _check_no_homeless(cls, individuals, households, warn=True):
        """
        Check that each individual has a household. NOTE: this only works for the raw mirosimulation data.
        Once the health data has been attached this wont work becuase the unique identifiers change.
        If this function is still needed then it will need to take the specific IDs as arguments, but this is
        a little complicated because some combination of [Area, HID, (PID)] is needed for unique identification.

        :param individuals:
        :param households:
        :param warn: Whether to warn (default, True) or raise an exception (False)
        :return: True if there are no homeless, False otherwise (unless `warn==False` in which case an
        exception is raised).
        :raise: An exception if `warn==False` and there are individuals without a household
        """
        print("Checking no homeless (all individuals assigned to a household) ...",)
        # This will fail if used on anything other than the raw msm data because once I read in the
        # health data the PID and HID columns are renamed to prevent them being accidentally used.
        assert "PID" in individuals.columns and "HID" in households.columns
        # Households in the msm are uniquely identified by [Area,HID] combination.
        # Individuals are identified by [House_OA,HID,PID]
        hids = households.set_index(["Area", "HID"]) # Make a new dataset with a unique index for households
        # Find individuals who do not have a related entry in the households dataset
        homeless = [(area, hid, pid) for area, hid, pid in individuals.loc[:, ["House_OA", "HID", "PID"]].values if (area, hid) not in hids.index]
        # (version using apply isn't quicker)
        #h2 = individuals.reset_index().loc[:, ["House_OA", "HID", "PID"]].swifter.apply(
        #    lambda x: x[2] if (x[0], x[1]) in hids.index else None, axis=1)
        # (Vectorised version doesn't quite work sadly)
        #h2 = np.where(individuals.loc[:, ["House_OA", "HID", "PID"]].isin(hids.index), True, False)
        if len(homeless) > 0:
            msg = f"There are {len(homeless)} individuals without an associated household (HID)."
            if warn:
                warnings.warn(msg)
                return False
            else:
                raise Exception(msg)
        print("... finished checking homeless")
        return True

    @classmethod
    def extract_msoas_from_indiviuals(cls, individuals: pd.DataFrame) -> List[str]:
        """
        Analyse a DataFrame of individuals and extract the unique MSOA codes, returning them as a list in ascending
        order
        :param individuals:
        :return:
        """
        areas = list(individuals.Area.unique())
        areas.sort()
        return areas

    @classmethod
    def check_study_area(cls, all_msoas: List[str], study_msoas: List[str], individuals: pd.DataFrame,
                         households: pd.DataFrame) \
            -> (List[str], pd.DataFrame, pd.DataFrame):
        """
        It is possible to optionally subset all MSOAs used in the analysis (i.e. create a study area). If so, then
        remove all individuals and households who are outside of the study area, returning new DataFrames.
        :param all_msoas: All areas that could be used (e.g. all MSOAs in the UK)
        :param study_msoas: A subset of those areas that could be used
        :param individuals: The DataFrame of individuals.
        :param households:  The DataFrame of households
        :return: A tuple containing:
          - [0] a list of the MSOAs being used (either all, or just those in the study area)
          - [1] the new list of individuals (which might be shorter than the original if using a smaller study area)
          - [2] the new list of households
        """
        # No study area subset provided, use the whole area.
        if study_msoas is None or len(study_msoas) == 0:
            return all_msoas, individuals, households
        # Check that all areas in both arrays are unique
        for d, l in [("all msoas", all_msoas), ("study area msoas", study_msoas)]:
            if len(l) != len(set(l)):
                raise Exception(f"There are some duplicate areas in the {d} list: {l}.")
        for area in study_msoas:
            if area not in all_msoas:
                raise Exception(f"Area '{area}' in the list of case study areas is not in the national dataset")

        # Which individuals and houeholds to keep
        individuals_to_keep = individuals.loc[individuals.Area.isin(study_msoas), :]
        assert (len(individuals_to_keep.Area.unique()) == len(study_msoas))
        households_to_keep = households.loc[households.HID.isin(individuals_to_keep.HID), :]
        print(f"\tUsing a subset study area consisting of {len(study_msoas)} MSOAs.\n"
              f"\tBefore subsetting: {len(individuals)} individuals, {len(households)} househods.",
              f"\tAfter subsetting: {len(individuals_to_keep)} individuals, {len(households_to_keep)} househods.")

        # Check no individuals without households have been introduced (raise an exception if so)
        # TODO uncomment below to check that no people without households have been introduced
        # (commented while developing beause it is very slow
        warnings.warn("Not checking that no homeless were introduced, uncomment when running properly")
        #Microsim._check_no_homeless(individuals, households, warn=False)

        return (study_msoas, individuals_to_keep, households_to_keep)



    @classmethod
    def attach_time_use_and_health_data(cls, individuals: pd.DataFrame, home_name: str, study_msoas: List[str]=None) -> pd.DataFrame:
        """Attach time use data (proportions of time people spend doing the different activities) and additional
        health data.

        Actually what happens is the time-use & health data are taken as the main population, and individuals
        in the original data are linked in to this one. This is because the linking process (done elsewhere)
        means that households and invididuals are duplicated.

        Note that we can't link this file back to the original households, so just create a new households
        dataframe.

        :param individuals: The dataframe of individuals that the new columns will be added to
        :param home_name: A string to describe flows to people's homes (probably 'Home')
        :param study_msoas: Optional study area to restrict by (all individuals not in these MSOAs will be removed)
        :return A tuple with new dataframes of individuals and households
        """
        print("Attaching time use and health data for Devon... ", )
        #filename = os.path.join(cls.DATA_DIR, "devon-tu_health", "Devon_simulated_TU_health.txt")
        #filename = os.path.join(cls.DATA_DIR, "devon-tu_health", "Devon_keyworker.txt")
        filename = os.path.join(cls.DATA_DIR, "devon-tu_health", "Devon_Complete.txt")

        tuh = pd.read_csv(filename)
        tuh = Optimise.optimize(tuh)  # Reduce memory of tuh where possible.

        # Drop people that weren't matched to a household originally
        nohh = len(tuh.loc[tuh.hid == -1])
        if nohh > 0:
            warnings.warn(f"{nohh} / {len(tuh)} individuals in the TUH data had not originally been matched "
                          f"to a household. They're being removed")
        tuh = tuh.loc[tuh.hid != -1]

        # Indicate that HIDs and PIDs shouldn't be used as indices as they don't uniquely
        # identify indivuals / households in this health data and be specif about what 'Area' means
        tuh = tuh.rename(columns={'hid': '_hid', 'pid': '_pid'})
        individuals = individuals.rename(columns={"PID": "_PID", "HID": "_HID"})
        # Not sure why HID and PID aren't ints
        individuals["_HID"] = individuals["_HID"].apply(int)
        individuals["_PID"] = individuals["_PID"].apply(int)

        # Remove any individuals not in the study area
        original_count = len(tuh)
        tuh = tuh.loc[tuh.area.isin(study_msoas), :]
        print(f"\tWhen setting the study area, {original_count-len(tuh)} individuals removed from the time use & health data")
        # Now should have nearly the same number of people (maybe not exactly due to how individuals are
        # allocated to areas in the component set matching
        diff = (len(tuh) - len(individuals)) / len(tuh)
        if diff > 0.02:  # More than 2% (arbitrary)
            raise Exception(f"The number of individuals in the raw msm ({len(individuals)}) and the time use & health "
                            f"data ({len(tuh)}) are very different ({diff*100}%). This may be an error.")

        # Make a new, unique id for each individual (PIDs have been replicated so no longer uniquely idenfity individuals}
        assert len(tuh.index) == len(tuh)  # Index should have been set to row number when tuh was read in
        tuh.insert(0, "ID", tuh.index, allow_duplicates=False)  # Insert into first position

        # Link to original individual data from the raw microsim. [MSOA, HID, PID] can link them.
        # We want these columns from the individual dataset (but for convenience also get an extra _PID column
        # So that they don't have to be hard coded)
        #["DC1117EW_C_SEX", "DC1117EW_C_AGE", "DC2101EW_C_ETHPUK11", "_HID", "Local_Authority", "House_OA"]
        tuh = tuh.merge(individuals, how="left", left_on = ["area", "_hid", "_pid"],
                           right_on = ["Area", "_HID", "_PID"], validate="many_to_one")

        # To check that the join worked we can't have categories, otherwise we can't compare areas easily
        # (surely it's possibel to compare columns with different categories but I can't work it out).
        # (The other 'Area' column, that came from the individuals dataframe is already a string
        tuh['area'] = tuh.area.astype(str)

        # Check the join has worked: (if it fails, can use the following to find the rows that are different)
        assert len(tuh) == \
          len(tuh.loc[(tuh["area"] == tuh["Area"]) & (tuh["_hid"] == tuh["_HID"]) & (tuh["_pid"] == tuh["_PID"]), :])

        # Should have no nas in the columns that were just merged in
        assert len(tuh.loc[tuh.House_OA.isna(), :]) == 0
        assert len(tuh.loc[tuh.DC2101EW_C_ETHPUK11.isna(), :]) == 0

        tuh = Optimise.optimize(tuh)  # Now that new columns have been added

        #
        # ********** Create households dataframe *************
        #

        # This replaces the original households dataframe that we read from the msm data as we can no longer link back
        # to that one.

        # Go through each individual. House members can be identified because they have the same [Area, HID]
        # combination.
        # Maintain a dictionary of (Area, HID) -> House_ID that records a new ID for each house
        # Each time a new [Area, HID] combination is found, create a new entry in the households dictionary for that
        # household, generate a House_ID, and record that in the dictionary.
        # When existing (Area, HID) combinations are found, look up the ID in the dataframe and record it for that
        # individual
        # Also, maintain a list of house_ids in the same order as individuals in the tuh data which can be used later
        # when we link from the individuls in the TUH data to their house id

        # This is the main dictionary. It maps (Area, HID) to house id numbers, along with some more information:
        house_ids_dict = {}  # (Area, HID) -> [HouseIDNumber, NumPeople, area, hid]

        house_ids_list = []  # ID of each house for each individual
        house_id_counter = 0  # Counter to generate new HouseIDNumbers
        unique_individuals = []  # Also store all [Area, HID, PID] combinations to check they're are unique later

        # Maybe quicker to loop over 3 lists simultaneously than through a DataFrame
        _areas = list(tuh["area"])
        _hids = list(tuh["_hid"])
        _pids = list(tuh["_pid"])

        for i, (area, hid, pid) in enumerate(zip(_areas, _hids, _pids)):
            #print(i, area, hid, pid)
            unique_individuals.append((area, hid, pid))
            house_key = (area, hid)  # Uniqely identifies a household
            house_id_number = -1
            try:  # If this lookup works then we've seen this house before. Get it's ID number and increase num people in it
                house_info = house_ids_dict[house_key]
                # Check the area and hid are the same as the one previously stored in the dictionary
                assert area == house_info[2] and hid == house_info[3]
                # Also check that the house key (Area, HID) matches the area and HID
                assert house_key[0] == house_info[2] and house_key[1] == house_info[3]
                # We need the ID number to tell the individual which their house is
                house_id_number = house_info[0]
                # Increse the number of people in the house and create a new list of info for this house
                people_per_house = house_info[1] + 1
                house_ids_dict[house_key] = [house_id_number, people_per_house, area, hid ]
            except KeyError:  # If the lookup failed then this is the first time we've seen this house. Make a new ID.
                house_id_number = house_id_counter
                house_ids_dict[house_key] = [ house_id_number, 1, area, hid]  # (1 is beacuse 1 person so far in the hosue)
                house_id_counter += 1
            assert house_id_number > -1
            house_ids_list.append(house_id_number)  # Remember the house for this individual

        assert len(unique_individuals) == len(tuh)
        assert len(house_ids_list) == len(tuh)
        assert len(house_ids_dict) == house_id_counter

        # While we're here, may as well also check that [Area, HID, PID] is a unique identifier of individuals
        # TODO FIND OUT FROM KARYN WHY THESE LEGTHS ARE DIFFERENT
        #assert len(tuh) == len(set(unique_individuals))

        # Done! Now can create the households dataframe
        households_df = pd.DataFrame(house_ids_dict.values(), columns=['House_ID', 'Num_People', 'area', '_hid'])
        households_df = Optimise.optimize(households_df)

        # And tell the individuals which house they live in
        tuh["House_ID"] = house_ids_list  # Assign each individuals to their household

        # Check all house IDs are unique and have same number as in TUH data
        assert len(frozenset(households_df.House_ID.unique())) == len(households_df)
        assert len(tuh.area.unique()) == len(tuh.area.unique())
        # Check that the area that the invidiual lives in is the same as the area their house is in
        temp_merge = tuh.merge(households_df, how="left", on = ["House_ID"], validate="many_to_one")
        assert len(temp_merge) == len(tuh)
        assert False not in list(temp_merge['area_x']==temp_merge['area_y'])

        # Add some required columns
        Microsim._add_location_columns(households_df, location_names=list(households_df.House_ID),
                                       location_ids=households_df.House_ID )
        # The new ID column should be the same as the House_ID
        assert False not in list(households_df.House_ID == households_df[ColumnNames.LOCATION_ID])

        # Add flows for each individual (this is easy, it's just converting their House_ID into a one-value list)
        # Names for the new columns
        venues_col = f"{home_name}{ColumnNames.ACTIVITY_VENUES}"
        flows_col = f"{home_name}{ColumnNames.ACTIVITY_FLOWS}"

        tuh[venues_col] = tuh["House_ID"].apply(lambda x: [x])
        tuh[flows_col] = [ [1.0] for _ in range(len(tuh))]

        print("... finished reading TU&H data.")

        return tuh, households_df


    @classmethod
    def generate_travel_time_colums(cls, individuals: pd.DataFrame) -> pd.DataFrame:
        """
        TODO Read the raw travel time columns and create standard ones to show how long individuals
        spend travelling on different modes. Ultimately these will be turned into activities
        :param individuals:
        :return:
        """

        # Some sanity checks for the time use data
        # Variables pnothome, phome add up to 100% of the day and
        # pwork +pschool +pshop+ pleisure +pescort+ ptransport +pother = phome

        # TODO go through some of these with Karyn, they don't all pass
        # Time at home and not home should sum to 1.0
        if False in list((individuals.phome + individuals.pnothome) == 1.0):
            raise Exception("Time at home (phome) + time not at home (pnothome) does not always equal 1.0")
        # These columns should equal time not at home
        # if False in list(tuh.loc[:, ["pwork", "pschool", "pshop", "pleisure",  "ptransport", "pother"]]. \
        #                         sum(axis=1, skipna=True) == tuh.pnothome):
        #    raise Exception("Times doing activities don't add up correctly")

        # Temporarily (?) remove NAs from activity columns (I couldn't work out how to do this in 1 line like:
        for col in ["pwork", "pschool", "pshop", "pleisure", "ptransport", "pother"]:
            individuals[col].fillna(0, inplace=True)

        # TODO assign activities properly. Need to map from columns in the dataframe to standard names
        # Assign time use for Travel (just do this arbitrarily for now, the correct columns aren't in the data).
        # travel_cols = [ x + ColumnNames.ACTIVITY_DURATION for x in
        #                 [ ColumnNames.TRAVEL_CAR, ColumnNames.TRAVEL_BUS, ColumnNames.TRAVEL_TRAIN, ColumnNames.TRAVEL_WALK ] ]
        # for col in travel_cols:
        #    tuh[col] = 0.0
        # OLD WAY OF HARD-CODING TIME USE CATEGORIES FOR EACH INDIVIDUAL
        # For now just hard code broad categories. Ultimately will have different values for different activities.
        # activities = ["Home", "Retail", "PrimarySchool", "SecondarySchool", "Work", "Leisure"]
        # col_names = []
        # for act in activities:
        #    col_name = act + ColumnNames.ACTIVITY_DURATION
        #    col_names.append(col_name)
        #    if act=="Home":
        #        # Assume XX hours per day at home (this is whatever not spent doing other activities)
        #        individuals[col_name] = 14/24
        #    elif act == "Retail":
        #        individuals[col_name] = 1.0/24
        #    elif act == "PrimarySchool":
        #        # Assume 8 hours per day for all under 12
        #        individuals[col_name] = 0.0 # Default 0
        #        individuals.loc[individuals[ColumnNames.INDIVIDUAL_AGE] < 12, col_name] = 8.0/24
        #    elif act == "SecondarySchool":
        #        # Assume 8 hours per day for 12 <= x < 19
        #        individuals[col_name] = 0.0  # Default 0
        #        individuals.loc[individuals[ColumnNames.INDIVIDUAL_AGE] < 19, col_name] = 8.0 / 24
        #        individuals.loc[individuals[ColumnNames.INDIVIDUAL_AGE] < 12, col_name] = 0.0
        #    elif act == "Work":
        #        # Opposite of school
        ##        individuals[col_name] = 0.0 # Default 0
        #        individuals.loc[individuals[ColumnNames.INDIVIDUAL_AGE] >= 19, col_name] = 8.0/24
        #    elif act == "Leisure":
        #        individuals[col_name] = 1.0/24
        #    else:
        #        raise Exception(f"Unrecognised activity: {act}")

        # Check that proportions add up to 1.0
        # For some reason this fails, but as far as I can see the proportions correctly sum to 1 !!
        # assert False not in (individuals.loc[:, col_names].sum(axis=1).round(decimals=4) == 1.0)

        ## Add travel data columns (no values yet)
        # travel_cols = [ x + ColumnNames.ACTIVITY_DURATION for x in ["Car", "Bus", "Walk", "Train"] ]
        # for col in travel_cols:
        #    individuals[col] = 0.0
        return individuals


    @classmethod
    def read_school_flows_data(cls, study_msoas: List[str]) -> (pd.DataFrame, pd.DataFrame, pd.DataFrame, pd.DataFrame):
        """
        Read the flows between each MSOA and the most likely schools attended by pupils in this area.
        All schools are initially read together, but flows are separated into primary and secondary

        :param study_msoas: A list of MSOAs in the study area (flows outside of this will be ignored)
        :return: A tuple of three dataframes. All schools, then the flows to primary and secondary
        (Schools, PrimaryFlows, SeconaryFlows). Although all the schools are one dataframe, no primary flows will flow
        to secondary schools and vice versa).
        """
        # TODO Need to read full school flows, not just those of Devon
        print("Reading school flow data for Devon...", )
        dir = os.path.join(cls.DATA_DIR, "devon-schools")

        # Read the schools (all of them)
        schools = pd.read_csv(os.path.join(dir, "exeter schools.csv"))
        # Add some standard columns that all locations need
        schools_ids = list(schools.index + 1)  # Mark counts from 1, not zero, so indices need to start from 1 not 0
        schools_names = schools.EstablishmentName  # Standard name for the location
        Microsim._add_location_columns(schools, location_names=schools_names, location_ids=schools_ids)

        # Read the flows
        primary_rows = []  # Build up all the rows in the matrix gradually then add all at once
        secondary_rows = []
        with open(os.path.join(dir, "DJS002.TXT")) as f:
            # Mark's file comes in batches of 3 lines, each giving different data. However, some lines overrun and are
            # read as several lines rather than 1 (hence use of dests_tmp and flows_tmp)
            count = 1
            oa = None
            oa_name = ""
            num_dests = None
            dests = None
            flows = None
            dests_tmp = None
            flows_tmp = None

            for lineno, raw_line in enumerate(f):
                # print(f"{lineno}: '{raw_line}'")
                line_list = raw_line.strip().split()
                if count == 1:  # primary/secondary school, OA and number of schools
                    sch_type = int(line_list[0])
                    assert sch_type == 1 or sch_type == 2  # Primary schools are 1, secondary 2
                    oa = int(line_list[1])
                    oa_name = study_msoas[oa-1] # The OA names are stored in a separate file temporarily
                    num_dests = int(line_list[2])
                elif count == 2:  # school ids
                    dests_tmp = [int(x) for x in line_list[0:]]  # Make the destinations numbers
                    # check if dests exists from previous iteration and add dests_tmp
                    if dests == None:
                        dests = dests_tmp
                    else:
                        dests.extend(dests_tmp)
                    if len(dests) < num_dests: # need to read next line
                        count = 1 # counteracts count being increased by 1 later
                    else:
                        assert len(dests) == num_dests
                elif count == 3:  # Flows per 1,000 pupils
                    flows_tmp = [float(x) for x in line_list[0:]]  # Make the destinations numbers
                    # check if dests exists from previous iteration and add dests_tmp
                    if flows == None:
                        flows = flows_tmp
                    else:
                        flows.extend(flows_tmp)
                    if len(flows) < num_dests: # need to read next line
                        count = 2 # counteracts count being increased by 1 later
                    else:
                        assert len(flows) == num_dests

                        # Have read all information for this area. Store the info in the flows matrix

                        # We should have one line in the matrix for each OA, and OA codes are incremental
                        # assert len(flow_matrix) == oa - 1
                        row = [0.0 for _ in range(len(schools))]  # Initially assume all flows are 0
                        for i in range(num_dests):  # Now add the flows
                            dest = dests[i]
                            flow = flows[i]
                            row[dest - 1] = flow  # (-1 because destinations are numbered from 1, not 0)
                        assert len([x for x in row if x > 0]) == num_dests  # There should only be N >0 flows
                        row = [oa, oa_name] + row  # Insert the OA number and code (don't know this yet now)

                        # Luckily Mark's file does all primary schools first, then all secondary schools, so we
                        # know that all schools in this area are one or the other
                        if sch_type == 1:
                            primary_rows.append(row)
                        else:
                            secondary_rows.append(row)
                        #rows.append(row)

                        # Add the row to the matrix. As the OA numbers are incremental they should equal the number
                        # of rows
                        # flow_matrix.loc[oa-1] = row
                        # assert len(flow_matrix) == oa
                        count = 0
                        # reset dests and flows
                        dests = None
                        flows = None

                count += 1

        # Have finished reading the file, now create the matrices. MSOAs as rows, school locations as columns
        columns = ["Area_ID", "Area_Code"]  # A number (ID) and full code for each MSOA
        columns += [f"Loc_{i}" for i in schools.index]  # Columns for each school

        primary_flow_matrix = pd.DataFrame(data=primary_rows, columns=columns)
        secondary_flow_matrix = pd.DataFrame(data=secondary_rows, columns=columns)
        #schools_flows = schools_flows.iloc[0:len(self.study_msoas), :]
        print(f"... finished reading school flows.")

        return schools, primary_flow_matrix, secondary_flow_matrix

    @classmethod
    def add_work_flows(cls, flow_type: str, individuals: pd.DataFrame, workplaces: pd.DataFrame) \
            -> (pd.DataFrame):
        """
        Create a dataframe of (virtual) work locations that individuals
        travel to. Unlike retail etc, each individual will have only one work location with 100% of flows there.
        :param flow_type: The name for these flows (probably something like 'Work')
        :param individuals: The dataframe of synthetic individuals
        :param workplaces:  The dataframe of workplaces (i.e. occupations)
        :return: The new 'individuals' dataframe (with new columns)
        """
        # Later on, add a check to see if occupations in individuals df are same as those in workplaces df??
        # Tell the individuals about which virtual workplace they go to
        venues_col = f"{flow_type}{ColumnNames.ACTIVITY_VENUES}"
        flows_col = f"{flow_type}{ColumnNames.ACTIVITY_FLOWS}"

        # Lists showing where individuals go, and what proption (here only 1 flow as only 1 workplace)
        # Need to do the flows in venues in 2 stages: first just add the venue, then turn that venu into a single-element
        # list (pandas complains about 'TypeError: unhashable type: 'list'' if you try to make the single-item lists
        # directly in the apply
        venues = list(individuals["soc2010b"].apply(
            lambda job: workplaces.index[workplaces["Location_Name"] == job].values[0] ) )
        venues = [ [x] for x in venues]
        individuals[venues_col] = venues
        individuals[flows_col] = [[1.0] for _ in range(len(individuals))] # Flows are easy, [1.0] to the single work venue
        return individuals

    @classmethod
    def read_retail_flows_data(cls, study_msoas: List[str]) -> (pd.DataFrame, pd.DataFrame):
        """
        Read the flows between each MSOA and the most commonly visited shops

        :param study_msoas: A list of MSOAs in the study area (flows outside of this will be ignored)
        :return: A tuple of two dataframes. One containing all of the flows and another
        containing information about the stores themselves.
        """
        # TODO Need to read full retail flows, not just those of Devon (temporarily created by Mark).
        # Will also need to subset the flows into areas of interst, but at the moment assume that we area already
        # working with Devon subset of flows
        print("Reading retail flow data for Devon...", )
        dir = os.path.join(cls.DATA_DIR, "devon-retail")

        # Read the stores
        stores = pd.read_csv(os.path.join(dir, "devon smkt.csv"))
        # Add some standard columns that all locations need
        stores_ids = list(stores.index + 1)  # Mark counts from 1, not zero, so indices need to start from 1 not 0
        store_names = stores.store_name # Standard name for the location
        Microsim._add_location_columns(stores, location_names=store_names, location_ids=stores_ids)


        # Read the flows
        rows = []  # Build up all the rows in the matrix gradually then add all at once
        total_flows = 0  # For info & checking
        with open(os.path.join(dir, "DJR002.TXT")) as f:
            count = 1  # Mark's file comes in batches of 3 lines, each giving different data

            # See the README for info about these variables. This is only tempoarary so I can't be bothered
            # to explain properly
            oa = None
            oa_name = ""
            num_dests = None
            dests = None
            flows = None

            for lineno, raw_line in enumerate(f):
                # print(f"{lineno}: '{raw_line}'")
                line_list = raw_line.strip().split()
                if count == 1:  # OA and number of destinations
                    oa = int(line_list[0])
                    if oa > len(study_msoas):
                        msg = f"Attempting to read more output areas ({oa}) than are present in the study area {study_msoas}."
                        if cls.testing:
                            warnings.warn(msg)
                        else:
                            raise Exception(msg)
                    oa_name = study_msoas[oa - 1]  # The OA names are stored in a separate file temporarily
                    num_dests = int(line_list[1])
                elif count == 2:  # Top N (=10) destinations in the OA
                    # First number is the OA (don't need this), rest are the destinations
                    assert int(line_list[0]) == oa
                    dests = [int(x) for x in line_list[1:]]  # Make the destinations numbers
                    assert len(dests) == num_dests
                elif count == 3:  # Distance to each store (not currently used)
                    pass
                elif count == 4:  # Flows per 1,000 trips
                    # First number is the OA (don't need this), rest are the destinations
                    assert int(line_list[0]) == oa
                    flows = [float(x) for x in line_list[1:]]  # Make the destinations numbers
                    assert len(flows) == num_dests
                    total_flows += sum(flows)

                    # Have read all information for this area. Store the info in the flows matrix

                    # We should have one line in the matrix for each OA, and OA codes are incremental
                    # assert len(flow_matrix) == oa - 1
                    row = [0.0 for _ in range(len(stores))]  # Initially assume all flows are 0
                    for i in range(num_dests):  # Now add the flows
                        dest = dests[i]
                        flow = flows[i]
                        row[dest - 1] = flow  # (-1 because destinations are numbered from 1, not 0)
                    assert len([x for x in row if x > 0]) == num_dests  # There should only be positive flows (no 0s)
                    row = [oa, oa_name] + row  # Insert the OA number and code (don't know this yet now)

                    rows.append(row)

                    # Add the row to the matrix. As the OA numbers are incremental they should equal the number
                    # of rows
                    # flow_matrix.loc[oa-1] = row
                    # assert len(flow_matrix) == oa
                    count = 0

                count += 1

        # Have finished reading the file, now create the matrix. MSOAs as rows, retail locations as columns
        columns = ["Area_ID", "Area_Code"]  # A number (ID) and full code for each MSOA
        columns += [f"Loc_{i}" for i in stores.index]  # Columns for each store
        flow_matrix = pd.DataFrame(data=rows, columns=columns)

        # Check that we haven't lost any flows (need two sums, once to get the flows for each row, then
        # to add up all rows
        total_flows2 = flow_matrix.iloc[:, 2:].apply(lambda row: sum(row)).sum()
        assert total_flows == total_flows2

        print(f"... read {total_flows} flows from {len(flow_matrix)} areas.")

        return stores, flow_matrix

    @classmethod
    def check_sim_flows(cls, locations: pd.DataFrame, flows: pd.DataFrame):
        """
        Check that the flow matrix looks OK, raising an error if not
        :param locations: A DataFrame with information about each location (destination)
        :param flows: The flow matrix itself, showing flows from origin MSOAs to destinations
        :return:
        """
        # TODO All MSOA codes are unique
        # TODO Locations have 'Danger' and 'ID' columns
        # TODO Number of destination columns ('Loc_*') matches number of locaitons
        # TODO Number of origins (rows) in the flow matrix matches number of OAs in the locations
        return

    @classmethod
    def _add_location_columns(cls, locations: pd.DataFrame, location_names: List[str], location_ids: List[int] = None):
        """
        Add some standard columns to DataFrame (in place) that contains information about locations.
        :param locations: The dataframe of locations that the columns will be added to
        :param location_names: Names of the locations (e.g shop names)
        :param location_ids: Can optionally include a list of IDs. An 'ID' column is always created, but if no specific
        IDs are provided then the ID will be the same as the index (i.e. the row number). If ids are provided then
        the ID column will be set to the given IDs, but the index will still be the row number.
        :return: None; the columns are added to the input dataframe inplace.
        """
        # Make sure the index will always be the row number
        locations.reset_index(inplace=True, drop=True)
        if location_ids is None:
            # No specific index provided, just use the index
            locations[ColumnNames.LOCATION_ID] = locations.index
        else:
            # User has provided a specific list of indices to use
            if len(location_ids) != len(locations):
                raise Exception(f"When adding the standard columns to a locations dataframe, a list of specific",
                                f"IDs has ben passed, but this list (length {len(location_ids)}) is not the same"
                                f"length as the locations dataframe (length {len(locations)}. The list of ids passed"
                                f"is: {location_ids}.")
            locations[ColumnNames.LOCATION_ID] = location_ids
        if len(location_names) != len(locations):
            raise Exception(f"The list of location names is not the same as the number of locations in the dataframe",
                            f"({len(location_names)} != {len(locations)}.")
        locations[ColumnNames.LOCATION_NAME] = location_names # Standard name for the location
        locations[ColumnNames.LOCATION_DANGER] = 0  # All locations have a disease danger of 0 initially
        #locations.set_index(ColumnNames.LOCATION_ID, inplace=True, drop=False)
        return None  # Columns added in place so nothing to return


    @classmethod
    def add_individual_flows(cls, flow_type: str, individuals: pd.DataFrame, flow_matrix: pd.DataFrame) -> pd.DataFrame:
        """
        Take a flow matrix from MSOAs to (e.g. retail) locations and assign flows to individuals.

        It a assigns the id of the destination of the flow according to its column in the matrix. So the first column
        that has flows for a destination is given index 0, the second is index 1, etc. This is probably not the same as
        the ID of the venue that they point to (e.g. the first store probably has ID 1, but will be given the index 0)
        so it is important that when the activity_locations are created, they are created in the same order as the
        columns that appear in the matix. The first column in the matrix must also be the first row in the locations
        data.
        :param flow_type: What type of flows are these. This will be appended to the column names. E.g. "Retail".
        :param individuals: The DataFrame contining information about all individuals
        :param flow_matrix: The flow matrix, created by (e.g.) read_retail_flows_data()
        :return: The DataFrame of individuals with new locations and probabilities added
        """

        # Check that there aren't any individuals who wont be given any flows
        if len(individuals.loc[-individuals.Area.isin(flow_matrix.Area_Code)]) > 0:
            raise Exception(f"Some individuals will not be assigned any flows to: '{flow_type}' because their"
                            f"MSOA is not in the flow matrix: "
                            f"{individuals.loc[-individuals.Area.isin(flow_matrix.Area_Code)]}.")

        # Check that there aren't any duplicate flows
        if len(flow_matrix) != len(flow_matrix.Area_Code.unique()):
            raise Exception("There are duplicate area codes in the flow matrix: ", flow_matrix.Area_Code)

        # Names for the new columns
        venues_col = f"{flow_type}{ColumnNames.ACTIVITY_VENUES}"
        flows_col = f"{flow_type}{ColumnNames.ACTIVITY_FLOWS}"

        # Create empty lists to hold the vanues and flows for each individuals
        individuals[venues_col] = [[] for _ in range(len(individuals))]
        individuals[flows_col] = [[] for _ in range(len(individuals))]

        # Use a hierarchical index on the Area to speed up finding all individuals in an area
        # (not sure this makes much difference).
        individuals.set_index(["Area", "ID"], inplace=True, drop=False)

        for area in tqdm(flow_matrix.values, desc=f"Assigning individual flows for {flow_type}"):  # Easier to operate over a 2D matrix rather than a dataframe
            oa_num: int = area[0]
            oa_code: str = area[1]
            # Get rid of the area codes, so are now just left with flows to locations
            area = list(area[2:])
            # Destinations with positive flows and the flows themselves
            dests = []
            flows = []
            for i, flow in enumerate(area):
                if flow > 0.0:
                    dests.append(i)
                    flows.append(flow)

            # Normalise the flows
            flows = Microsim._normalise(flows)

            # Now assign individuals in those areas to those flows
            # This ridiculous 'apply' line is the only way I could get pandas to update the particular
            # rows required. Something like 'individuals.loc[ ...] = dests' (see below) didn't work becuase
            # instead of inserting the 'dests' list itself, pandas tried to unpack the list and insert
            # the individual values instead.
            # individuals.loc[individuals.Area == oa_code, f"{flow_type}_Venues"] = dests
            # individuals.loc[individuals.Area == oa_code, f"{flow_type}_Probabilities"] = flow
            #
            # A quicker way to do this is probably to create N subsets of individuals (one table for
            # each area) and then concatenate them at the end.

            individuals.loc[oa_code, venues_col] = \
                individuals.loc[oa_code, venues_col].apply(lambda _: dests).values
            individuals.loc[oa_code, flows_col] = \
                individuals.loc[oa_code, flows_col].apply(lambda _: flows).values
            # individuals.loc[individuals.Area=="E02004189", f"{flow_type}_Venues"] = \
            #    individuals.loc[individuals.Area=="E02004189", f"{flow_type}_Venues"].apply(lambda _: dests)
            # individuals.loc[individuals.Area=="E02004189", f"{flow_type}_Probabilities"] = \
            #    individuals.loc[individuals.Area=="E02004189", f"{flow_type}_Probabilities"].apply(lambda _: flows)

        # Reset the index so that it's not the PID
        individuals.reset_index(inplace=True, drop=True)

        # Check everyone has some flows (all list lengths are >0)
        assert False not in (individuals.loc[:, venues_col].apply(lambda cell: len(cell)) > 0).values
        assert False not in (individuals.loc[:, flows_col].apply(lambda cell: len(cell)) > 0).values

        return individuals

    @classmethod
    def _normalise(cls, l: List[float]) -> List[float]:
        """Normalise a list so that it sums to 1.0"""
        if not isinstance(l, Iterable):
            raise Exception("Can only work with iterables")
        if len(l) == 1:  # Special case for 1-item iterables
            return [1.0]

        l = np.array(l)  # Easier to work with numpy vectorised operators
        total = l.sum()
        l = l / total
        ## Scale so all are between 0-1
        ##l = (l - l.min()) / (l.max() - l.min())
        ## Scale so sum to 1
        ##l = l / l.sum()
        return list(l)

    def export_to_feather(self, path="export"):
        """
        Export the dataframes that represent the current model state. See also `import_from_feather`.
        :param path: Optional directory to write the files to (default '.')
        :return:
        """
        # TODO finish this function properly, at the moment it writes to my desktop
        # Export individuals. Need to drop the flows columns because feather can't currently export those
        individuals = self.individuals.copy()
        for activity_name, activity in self.activity_locations.items():
            individuals = individuals.drop(f"{activity_name}{ColumnNames.ACTIVITY_VENUES}", 1)
            individuals = individuals.drop(f"{activity_name}{ColumnNames.ACTIVITY_FLOWS}", 1)

        #feather.write_feather(individuals, "/Users/nick/Desktop/individuals.feather")
        # Include a CSV file to check
        individuals.to_csv("/Users/nick/Desktop/individuals.csv")
        # Export locations


    def import_from_feather(self, path="export"):
        pass

    @classmethod
    def add_disease_columns(cls, individuals: pd.DataFrame) -> pd.DataFrame:
        """Adds columns required to estimate disease prevalence"""
        individuals[ColumnNames.DISEASE_STATUS] = 0
        individuals[ColumnNames.DAYS_WITH_STATUS] = 0  # Also keep the number of days that have elapsed with this status
        individuals[ColumnNames.CURRENT_RISK] = 0  # This is the risk that people get when visiting locations.
        individuals[ColumnNames.MSOA_CASES] = 0  # Useful to count cases per MSOA
        individuals[ColumnNames.HID_CASES] = 0  # Ditto for the household
        return individuals

    @classmethod
    def assign_initial_disease_status(cls, individuals: pd.DataFrame) -> pd.DataFrame:
        """
        Create a new column to represent the initial disease status of the individuals and assign them
        an initial status. Also create a column to record the number of days with that status
        :param individuals: The dataframe containin synthetic individuals
        :return: A new DataFrame for the individuals with the additional column
        """
        print("Assigning initial disease status ...",)
        #individuals["Disease_Status"] = [random.choice( range(0,4)) for _ in range(len(individuals))]
        # THIS WILL NEED TO BE DONE PROPERLY IN ANOTHER PROCESS (R?)
        print(f"... finished assigning initial status for {len(individuals)} individuals.")
        return individuals


    def update_venue_danger_and_risks(self):
        """
        Update the danger score for each location, based on where the individuals who have the infection visit.
        Then look through the individuals again, assigning some of that danger back to them as 'current risk'.

        :param risk_multiplier: Risk is calcuated as duration * flow * risk_multiplier.
        """
        print("\tUpdating danger associated with visiting each venue")

        # Make a new list to keep the new risk for each individual (better than repeatedly accessing the dataframe)
        # Make this 0 initialy as the risk is not cumulative; it gets reset each day
        current_risk = [0] * len(self.individuals)

        #for name in tqdm(self.activity_locations, desc=f"Updating dangers and risks for activity locations"):
        for name in self.activity_locations:

            #
            # ***** 1 - update dangers of each venue (infected people visitting places)
            #

            print(f"\t\t{name} activity")
            if name=="PrimarySchool" and i==16:
                x=1
            # Get the details of the location activity
            activity_location = self.activity_locations[name]  # Pointer to the ActivityLocation object
            # Create a list to store the dangers associated with each location for this activity.
            # Assume 0 initially, it should be reset each day
            loc_dangers = [0] * len(activity_location.get_dangers())
            #loc_dangers = activity_location.get_dangers()  # List of the current dangers associated with each place


            # Now look up those venues in the table of individuals
            venues_col = f"{name}{ColumnNames.ACTIVITY_VENUES}" # The names of the venues and
            flows_col = f"{name}{ColumnNames.ACTIVITY_FLOWS}"   # flows in the individuals DataFrame
            durations_col = f"{name}{ColumnNames.ACTIVITY_DURATION}"   # flows in the individuals DataFrame

            # 2D lists, for each individual: the venues they visit, the flows to the venue (i.e. how much they visit it)
            # and the durations (how long they spend doing it)
            statuses = self.individuals.Disease_Status
            venues = self.individuals.loc[:, venues_col]
            flows = self.individuals.loc[:, flows_col]
            durations = self.individuals.loc[:, durations_col]
            assert len(venues) == len(flows) and len(venues) == len(statuses)
            for i, (v, f, s, duration) in enumerate(zip(venues, flows, statuses, durations)): # For each individual
                if s == 1 or s == 2 or s == 3: # Exposed (1), pre-symptomatic (2), symptomatic (3)
                    # v and f are lists of flows and venues for the individual. Go through each one
                    for venue_idx, flow in zip(v, f):
                        #print(i, venue_idx, flow, duration)
                        # Individual i goes to the venue with index (row number) "venue" and flow "flow"
                        #print(i,v,f,s,venue_idx, flow)
                        #if venue_idx==0:
                        #    lkjasd=1
                        #venue_index = loc_ids.index(venue_id)
                        # Increase the danger by the flow multiplied by some disease risk
                        loc_dangers[venue_idx] += (flow * duration * self.risk_multiplier)

            # Now we have the dangers associated with each location, apply these back to the main dataframe
            activity_location.update_dangers(loc_dangers)

            #
            # ***** 2 - risks for individuals who visit dangerous venues
            #

            for i, (v, f, s, duration) in enumerate(zip(venues, flows, statuses, durations)):  # For each individual
                # v and f are lists of flows and venues for the individual. Go through each one
                for venue_idx, flow in zip(v, f):
                    #  Danger associated with the location (we just created these updated dangers in the previous loop)
                    danger = loc_dangers[venue_idx]
                    current_risk[i] += (flow * danger * duration * self.danger_multiplier)

        # Sanity check
        assert len(current_risk) == len(self.individuals)
        assert min(current_risk) >= 0  # Should not be risk less than 0

        self.individuals[ColumnNames.CURRENT_RISK] = current_risk

        return

    def update_current_risk(self):
        """Individuals will be visitting locations which may have some danger if they were previously
        visitted by infected) which is now assigned to others."""





        pass

    def update_disease_counts(self):
        """Update some disease counters -- counts of diseases in MSOAs & households -- which are useful
        in estimating the probability of contracting the disease"""
        # Update the diseases per MSOA and household
        # TODO replace Nan's with 0 (not a problem with MSOAs because they're a cateogry so the value_counts()
        # returns all, including those with 0 counts, but with HID those with 0 count don't get returned
        # Get rows with cases
        cases = self.individuals.loc[(self.individuals.Disease_Status == 1) |
                                     (self.individuals.Disease_Status == 2) |
                                     (self.individuals.Disease_Status == 3), :]
        # Count cases per area (convert to a dataframe)
        case_counts = cases["Area"].value_counts()
        case_counts = pd.DataFrame(data={"Area": case_counts.index, "Count": case_counts}).reset_index(drop=True)
        # Link this back to the orignal data
        self.individuals[ColumnNames.MSOA_CASES] = self.individuals.merge(case_counts, on="Area", how="left")["Count"]
        self.individuals[ColumnNames.MSOA_CASES].fillna(0, inplace=True)

        # Update HID cases
        case_counts = cases["House_ID"].value_counts()
        case_counts = pd.DataFrame(data={"House_ID": case_counts.index, "Count": case_counts}).reset_index(drop=True)
        self.individuals[ColumnNames.HID_CASES] = self.individuals.merge(case_counts, on="House_ID", how="left")["Count"]
        self.individuals[ColumnNames.HID_CASES].fillna(0, inplace=True)


    @classmethod
    def calculate_new_disease_status(cls, row: pd.Series, activity_locations: List[ActivityLocation]):
        """
        Given a row of the DataFrame of individuals (as pd.Series object) calculate their
        disease status
        :param row: The row (a Series) with the information about an individual
        :param activity_locations: The activity locations that people currently visit
        :return: The new disease status for that individual
        """
        # Can access th individual's data using the 'row' variable like a dictionary.
        #for activity_name, activity in activity_locations.items():
        #    # Work through each activity, and find the total risk
        #    assert activity_name == activity.get_name()
        #    venus = row[f"{activity_name}{ColumnNames.ACTIVITY_VENUES}"]
        #    flows = row[f"{activity_name}{ColumnNames.ACTIVITY_FLOWS}"]
        #    venus + flows  # Just to see how long this might take
        #    pass
        return row['Disease_Status'] # TEMP DON'T ACTUALLT DO ANYTHING

    def step(self) -> None:
        """
        Step (iterate) the model

        :param danger_multiplier: Danger assigned to a place if an infected individual visits it
        is calcuated as duration * flow * danger_multiplier.
        :param risk_multiplier: Risk that individuals get from a location is calculatd as
        duration * flow * risk_multiplier

        :return:
        """
        self.iteration += 1
        print(f"\nIteration: {self.iteration}\n")

        # Update the danger associated with each venue (i.e. the as people with the disease visit them they
        # become more dangerous) then update the risk to each individual of going to those venues.
        self.update_venue_danger_and_risks()


        # Update disease counters. E.g. count diseases in MSOAs & households
        self.update_disease_counts()

        # Calculate new disease status
        # ACTUALLY THIS WONT BE DONE HERE. THE DATA WILL BE PASSED TO R AND DEALT WITH THERE, GETTING A NEW
        # DISEASE STATUS COLUMN BACK
        print("Now should calculate new disease status")
        # (need to pass activity locations as well becasue the calculate_new_disease_status needs to be class-level
        # rather than object level (otherwise I couldn't get the argument passing to work properly)
        # tqdm.pandas(desc="Calculating new disease status") # means pd.apply() has a progress bar
        #self.individuals["Disease_Status"] = self.individuals.progress_apply(
        #   func=Microsim.calculate_new_disease_status, axis=1, activity_locations=self.activity_locations)


        # Increase the number of days that each individual has had their current status
        self.individuals["Days_With_Status"] = self.individuals["Days_With_Status"].apply(
            lambda x: x + 1)

        # Can export after every iteration if we want to
        #self.export_to_feather()

        # Do some analysis
        fig = MicrosimAnalysis.population_distribution(self.individuals, ["DC1117EW_C_AGE"])
        fig.show()
        #MicrosimAnalysis.location_danger_distribution(self.activity_locatons['Retail'], ["Danger"])



# PROGRAM ENTRY POINT
# Uses 'click' library so that it can be run from the command line
@click.command()
@click.option('--iterations', default=2, help='Number of model iterations')
@click.option('--data_dir', default="data", help='Root directory to load data from')

def run(iterations, data_dir):
    num_iter = iterations
    
    # To fix file path issues, use absolute/full path at all times
    # Pick either: get working directory (if user starts this script in place, or set working directory
    # Option A: copy current working directory:
    ## COMMENTED BY NICK os.chdir("..") # assume microsim subdir so need to go up one level
    base_dir = os.getcwd()  # get current directory
    # Option B: specific directory
    #base_dir = 'C:\\Users\\Toshiba\\git_repos\\RAMP-UA'
    # overwrite data_dir with full path
    data_dir = os.path.join(base_dir, data_dir)

    # Temporarily only want to use Devon MSOAs
    devon_msoas = pd.read_csv(os.path.join(data_dir, "devon_msoas.csv"), header=None, names=["x", "y", "Num", "Code", "Desc"])
    m = Microsim(study_msoas=list(devon_msoas.Code), data_dir=data_dir)

    # Temporily use dummy data for testing
    #data_dir = os.path.join(base_dir, "dummy_data")
    #m = Microsim(data_dir=data_dir, testing=True)
    
    # save initial m
    output_dir = os.path.join(data_dir, "output")
    pickle_out = open(os.path.join(output_dir, "m0.pickle"),"wb")
    pickle.dump(m, pickle_out)
    pickle_out.close()

    # collect disease status in new df (for analysis/visualisation)
    individuals_to_pickle = m.individuals
    individuals_to_pickle["DiseaseStatus0"] = m.individuals.Disease_Status
    
    # collect location dangers at time 0 in new df(for analysis/visualisation)
    # TODO make a function for this so that it doesn't need to be repeated in the for loop below
    for name in m.activity_locations:
        # Get the details of the location activity
        activity = m.activity_locations[name]  # Pointer to the ActivityLocation object
        loc_name = activity.get_name()  # retail, school etc
        loc_ids = activity.get_ids()  # List of the IDs of the locations 
        loc_dangers = activity.get_dangers()  # List of the current dangers

        locals()[loc_name+'_to_pickle'] = pd.DataFrame(list(zip(loc_ids, loc_dangers)), columns=['ID', 'Danger0'])


    # Step the model
    for i in range(num_iter):
        m.step()
        
        # add to items to pickle
        individuals_to_pickle["DiseaseStatus"+str(i+1)] = m.individuals.Disease_Status
        for name in m.activity_locations:
            # Get the details of the location activity
            activity = m.activity_locations[name]  # Pointer to the ActivityLocation object
            loc_name = activity.get_name()  # retail, school etc
            loc_ids = activity.get_ids()  # List of the IDs of the locations 
            loc_dangers = activity.get_dangers()  # List of the current dangers

            locals()[loc_name+'_to_pickle']["Danger"+str(i+1)] = loc_dangers

    
    # save individuals and danger dfs
    pickle_out = open(os.path.join(output_dir, "Individuals.pickle"),"wb")
    pickle.dump(individuals_to_pickle, pickle_out)
    pickle_out.close()  
    for name in m.activity_locations:
        # Get the details of the location activity
        activity = m.activity_locations[name]  # Pointer to the ActivityLocation object
        loc_name = activity.get_name()  # retail, school etc
               
        pickle_out = open(os.path.join(output_dir, loc_name+".pickle"),"wb")
        pickle.dump(locals()[loc_name+'_to_pickle'], pickle_out)
        pickle_out.close() 
       
        
    # Make some plots (save or show) - see seperate script for now
    # fig = MicrosimAnalysis.heatmap(individuals, ["Danger"])
    # fig.show()     
    # fig = MicrosimAnalysis.geogif(individuals, ["Danger"])
    # # save - can't display gif?   
        
        
    print("End of program")


if __name__ == "__main__":
    run()
    print("End of program")<|MERGE_RESOLUTION|>--- conflicted
+++ resolved
@@ -33,121 +33,7 @@
 import click  # command-line interface
 import pickle # to save data
 
-<<<<<<< HEAD
-
-#from microsim.microsim_analysis import MicrosimAnalysis
-from microsim_analysis import MicrosimAnalysis
-from utilities import Optimise
-
-class ColumnNames:
-    """Used to record standard dataframe column names used throughout"""
-
-    LOCATION_DANGER = "Danger"  # Danger associated with a location
-    LOCATION_NAME = "Location_Name"  # Name of a location
-    LOCATION_ID = "ID"  # Unique ID for each location
-
-    ACTIVITY_VENUES = "_Venues"  # Venues an individual may visit. Appended to activity type, e.g. 'Retail_Venues'
-    ACTIVITY_FLOWS = "_Flows"  # Flows to a venue for an individual. Appended to activity type, e.g. 'Retail_Flows'
-    ACTIVITY_TIME = "_Time"  # Amount of time an individual spends doing an activity. E.g. 'Retail_Time'
-
-    ACTIVITY_DURATION = "_Duration" # Column to record proportion of the day that invividuals do the activity
-
-    # Standard columns for time spent travelling in different modes
-    TRAVEL_CAR = "Car"
-    TRAVEL_BUS = "Bus"
-    TRAVEL_TRAIN = "Train"
-    TRAVEL_WALK = "Walk"
-
-    INDIVIDUAL_AGE = "DC1117EW_C_AGE" # Age column in the table of individuals
-    INDIVIDUAL_SEX = "DC1117EW_C_SEX"  # Sex column in the table of individuals
-    INDIVIDUAL_ETH = "DC2101EW_C_ETHPUK11"  # Ethnicity column in the table of individuals
-
-    # Columns for information about the disease. These are needed for estimating the disease status
-    DISEASE_STATUS = "Disease_Status"
-    DAYS_WITH_STATUS = "Days_With_Status"  # The number of days that have elapsed with this status
-    CURRENT_RISK = "Current_Risk"  # This is the risk that people get when visiting locations.
-    MSOA_CASES = "MSOA_Cases"  # The number of cases per MSOA
-    HID_CASES = "HID_Cases"  # The number of cases in the individual's house
-
-class ActivityLocation():
-    """Class to represent information about activity locations, e.g. retail destinations, workpaces, etc."""
-    def __init__(self, name: str, locations: pd.DataFrame, flows: pd.DataFrame,
-                 individuals: pd.DataFrame, duration_col: str):
-        """
-        Initialise an ActivityLocation
-        :param name: A name to use to refer to this activity. Column names in the big DataFrame of individuals
-        will be named according to this
-        :param locations: A dataframe containing information about each loction
-        :param flows: A dataframe containing the flows.
-        :param individuals: The dataframe containing the individual population. This is needed because a new
-        '*_DURATION' column will be added to that table to show how much time each individual spends doing
-        this activity. The new column is added inplace
-        :param duration_col: The column in the 'individuals' dataframe that gives the proportion of time
-        spend doing this activity. This needs to be renamed according to a standard format, e.g. for retail
-        the column needs to be called 'RETAIL_DURATION'.
-        """
-        self._name = name
-        # Check that the dataframe has all the standard columns needed
-        if ColumnNames.LOCATION_ID not in locations.columns or \
-            ColumnNames.LOCATION_DANGER not in locations.columns or \
-            ColumnNames.LOCATION_NAME not in locations.columns:
-            raise Exception(f"Activity '{name}' dataframe needs columns called 'ID' and 'Danger' and 'Location_Name'."
-                            f"It only has: {locations.columns}")
-        # Check that the DataFrame's ID column is also an index, this is to ensure that the IDs always
-        # refer to the same thing. NO LONGER DOING THIS, INDEX AND ID CAN BE DIFFERENT        #
-        #if locations.index.name != ColumnNames.LOCATION_ID or False in (locations.index == locations[ColumnNames.LOCATION_ID]):
-        #                    f"that is equal to the 'ID' columns.")
-        self._locations = locations
-        self._flows = flows
-
-        # Check that the duration column exists and create a new column showing the duration of this activity
-        if duration_col not in individuals.columns:
-            raise Exception(f"The duration column '{duration_col}' is not one of the columns in the individuals"
-                            f"data frame: {individuals.columns}")
-        self.duration_column = self._name + ColumnNames.ACTIVITY_DURATION
-        individuals[self.duration_column] = individuals[duration_col]
-
-    def __repr__(self):
-        return f"<{self._name} ActivityLocation>"
-
-    def get_dangers(self) -> List[float]:
-        """Get the danger associated with each location as a list. These will be in the same order as the
-        location IDs returned by `get_ids()`"""
-        return list(self._locations[ColumnNames.LOCATION_DANGER])
-
-    def get_name(self) -> str:
-        """Get the name of this activity. This is used to label columns in the file of individuals"""
-        return self._name
-
-    def get_indices(self) -> List[int]:
-        """Retrn the index (row number) of each destination"""
-        return list(self._locations.index)
-
-    def get_ids(self) -> List[int]:
-        """Retrn the IDs of each destination"""
-        return list(self._locations[ColumnNames.LOCATION_ID])
-
-    #def get_location(self, id: int) -> pd.DataFrame:
-    #    """Get the location with the given id"""
-    #    loc = self._locations.loc[self._locations[ColumnNames.LOCATION_ID] == id, :]
-    #    if len(loc) != 1:
-    #        raise Exception(f"Location with ID {id} does not return exactly one row: {loc}")
-    #    return loc
-
-
-    def update_dangers(self, dangers: List[float]):
-        """
-        Update the danger associated with each location
-        :param dangers: A list of dangers for each location. Must be in the same order as the locations as
-        returned by `get_ids`.
-        """
-        if len(dangers) != len(self._locations):
-            raise Exception(f"The number of danger scores ({len(dangers)}) is not the same as the number of"
-                            f"activity locations ({len(self._locations)}).")
-        self._locations[ColumnNames.LOCATION_DANGER] = dangers
-
-=======
->>>>>>> bade8544
+
 
 class Microsim:
     """
