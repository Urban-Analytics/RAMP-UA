--- conflicted
+++ resolved
@@ -19,18 +19,11 @@
 #os.chdir(os.path.join(owd,"microsim"))
     
 sys.path.append("microsim")  # This is only needed when testing. I'm so confused about the imports
-<<<<<<< HEAD
-from activity_location import ActivityLocation
-from r_interface import RInterface
-from column_names import ColumnNames
-from utilities import Optimise
-from snapshotter import Snapshotter
-=======
 from microsim.activity_location import ActivityLocation
 from microsim.r_interface import RInterface
 from microsim.column_names import ColumnNames
 from microsim.utilities import Optimise
->>>>>>> d87139a7
+from microsim.snapshotter import Snapshotter
 import multiprocessing
 import copy
 
