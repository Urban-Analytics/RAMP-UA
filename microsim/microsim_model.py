#!/usr/bin/env python3
# -*- coding: utf-8 -*-
"""
Core RAMP-UA model.

Created on Wed Apr 29 19:59:25 2020

@author: nick
"""

import pandas as pd
pd.set_option('display.expand_frame_repr', False)  # Don't wrap lines when displaying DataFrames
#pd.set_option('display.width', 0)  # Automatically find the best width
import numpy as np
import glob
import os
import sys
import random
import time
import re  # For analysing file names
import typing
import warnings
from enum import Enum  # For disease status
from collections.abc import Iterable   # drop `.abc` with Python 2.7 or lower
from typing import List, Dict
from tqdm import tqdm  # For a progress bar
import click  # command-line interface
import pyarrow.feather as feather # For reading and writing DataFrames to disk
import swifter # For quick (multicore?) pd.apply operations
import pickle # to save data

<<<<<<< HEAD
from microsim.microsim_analysis import MicrosimAnalysis
#from microsim_analysis import MicrosimAnalysis  # NN only?
=======
#from microsim.microsim_analysis import MicrosimAnalysis
from microsim_analysis import MicrosimAnalysis
from utilities import Optimise
>>>>>>> 95e07edb

class ColumnNames:
    """Used to record standard dataframe column names used throughout"""

    LOCATION_DANGER = "Danger"  # Danger associated with a location
    LOCATION_NAME = "Location_Name"  # Name of a location
    LOCATION_ID = "ID"  # Unique ID for each location

    ACTIVITY_VENUES = "_Venues"  # Venues an individual may visit. Appended to activity type, e.g. 'Retail_Venues'
    ACTIVITY_FLOWS = "_Flows"  # Flows to a venue for an individual. Appended to activity type, e.g. 'Retail_Flows'
    ACTIVITY_TIME = "_Time"  # Amount of time an individual spends doing an activity. E.g. 'Retail_Time'

    ACTIVITY_DURATION = "_Duration" # Column to record proportion of the day that invividuals do the activity

    # Standard columns for time spent travelling in different modes
    TRAVEL_CAR = "Car"
    TRAVEL_BUS = "Bus"
    TRAVEL_TRAIN = "Train"
    TRAVEL_WALK = "Walk"

    INDIVIDUAL_AGE = "DC1117EW_C_AGE" # Age column in the table of individuals
    INDIVIDUAL_SEX = "DC1117EW_C_SEX"  # Sex column in the table of individuals
    INDIVIDUAL_ETH = "DC2101EW_C_ETHPUK11"  # Ethnicity column in the table of individuals

    # Columns for information about the disease. These are needed for estimating the disease status
    DISEASE_STATUS = "Disease_Status"
    DAYS_WITH_STATUS = "Days_With_Status"  # The number of days that have elapsed with this status
    CURRENT_RISK = "Current_Risk"  # This is the risk that people get when visiting locations.
    MSOA_CASES = "MSOA_Cases"  # The number of cases per MSOA
    HID_CASES = "HID_Cases"  # The number of cases in the individual's house

class ActivityLocation():
    """Class to represent information about activity locations, e.g. retail destinations, workpaces, etc."""
    def __init__(self, name: str, locations: pd.DataFrame, flows: pd.DataFrame,
                 individuals: pd.DataFrame, duration_col: str):
        """
        Initialise an ActivityLocation
        :param name: A name to use to refer to this activity. Column names in the big DataFrame of individuals
        will be named according to this
        :param locations: A dataframe containing information about each loction
        :param flows: A dataframe containing the flows.
        :param individuals: The dataframe containing the individual population. This is needed because a new
        '*_DURATION' column will be added to that table to show how much time each individual spends doing
        this activity. The new column is added inplace
        :param duration_col: The column in the 'individuals' dataframe that gives the proportion of time
        spend doing this activity. This needs to be renamed according to a standard format, e.g. for retail
        the column needs to be called 'RETAIL_DURATION'.
        """
        self._name = name
        # Check that the dataframe has all the standard columns needed
        if ColumnNames.LOCATION_ID not in locations.columns or \
            ColumnNames.LOCATION_DANGER not in locations.columns or \
            ColumnNames.LOCATION_NAME not in locations.columns:
            raise Exception(f"Activity '{name}' dataframe needs columns called 'ID' and 'Danger' and 'Location_Name'."
                            f"It only has: {locations.columns}")
        # Check that the DataFrame's ID column is also an index, this is to ensure that the IDs always
        # refer to the same thing. NO LONGER DOING THIS, INDEX AND ID CAN BE DIFFERENT        #
        #if locations.index.name != ColumnNames.LOCATION_ID or False in (locations.index == locations[ColumnNames.LOCATION_ID]):
        #                    f"that is equal to the 'ID' columns.")
        self._locations = locations
        self._flows = flows

        # Check that the duration column exists and create a new column showing the duration of this activity
        if duration_col not in individuals.columns:
            raise Exception(f"The duration column '{duration_col}' is not one of the columns in the individuals"
                            f"data frame: {individuals.columns}")
        self.duration_column = self._name + ColumnNames.ACTIVITY_DURATION
        individuals[self.duration_column] = individuals[duration_col]

    def __repr__(self):
        return f"<{self._name} ActivityLocation>"

    def get_dangers(self) -> List[float]:
        """Get the danger associated with each location as a list. These will be in the same order as the
        location IDs returned by `get_ids()`"""
        return list(self._locations[ColumnNames.LOCATION_DANGER])

    def get_name(self) -> str:
        """Get the name of this activity. This is used to label columns in the file of individuals"""
        return self._name

    def get_indices(self) -> List[int]:
        """Retrn the index (row number) of each destination"""
        return list(self._locations.index)

    def get_ids(self) -> List[int]:
        """Retrn the IDs of each destination"""
        return list(self._locations[ColumnNames.LOCATION_ID])

    #def get_location(self, id: int) -> pd.DataFrame:
    #    """Get the location with the given id"""
    #    loc = self._locations.loc[self._locations[ColumnNames.LOCATION_ID] == id, :]
    #    if len(loc) != 1:
    #        raise Exception(f"Location with ID {id} does not return exactly one row: {loc}")
    #    return loc


    def update_dangers(self, dangers: List[float]):
        """
        Update the danger associated with each location
        :param dangers: A list of dangers for each location. Must be in the same order as the locations as
        returned by `get_ids`.
        """
        if len(dangers) != len(self._locations):
            raise Exception(f"The number of danger scores ({len(dangers)}) is not the same as the number of"
                            f"activity locations ({len(self._locations)}).")
        self._locations[ColumnNames.LOCATION_DANGER] = dangers


class Microsim:
    """
    A class used to represent the microsimulation model.

    TODO: Document class. Please use reStructuredText format:
    https://www.sphinx-doc.org/en/master/usage/restructuredtext/basics.html
    ...

    Attributes
    ----------
    XXXX

    Methods
    -------
    XXXX
    """



    def __init__(self,
                 study_msoas: List[str] = [], random_seed: float = None, read_data: bool = True,
                 data_dir = "data", testing=False
                 ):
        """
        Microsim constructor.
        ----------
        :param study_msoas: An optional list of MSOA codes to restrict the model to
        :param random_seed: A optional random seed to use when creating the class instance. If None then
            the current time is used.
        :param read_data: Optionally don't read in the data when instantiating this Microsim (useful
            in debugging).
        :param data_dir: Optionally provide a root data directory
        :param testing: Optionally turn off some exceptions and replace them with warnings (only good when testing!)
        """

        # Administrative variables that need to be defined
        self.iteration = 0
        self.random = random.Random(time.time() if random_seed is None else random_seed)
        Microsim.DATA_DIR = data_dir
        Microsim.testing = testing
        if self.testing:
            warnings.warn("Running in testing mode. Some exceptions will be disabled.")

        # Now the main chunk of initialisation is to read the input data.
        if not read_data:  # Optionally can not do this, usually for debugging
            return

        # This is the main population of individuals and their households
        self.individuals, self.households = Microsim.read_msm_data()

        # The individuals are at MSOA level, so use that file to construct a list of areas
        self.all_msoas = Microsim.extract_msoas_from_indiviuals(self.individuals)

        # Now we have the 'core population'. Keep copies of this but continue to use the 'individuals' data frame
        # Not saving as they're not needed and will take up some memory
        self.core_individuals = self.individuals.copy()
        self.core_households = self.households.copy()

        # See if we need to restrict by a study area (optional parameter passed by the user).
        # If so, then remove individuals and households not in the study area
        self.study_msoas, self.individuals, self.households = \
            Microsim.check_study_area(self.all_msoas, study_msoas, self.individuals, self.households)

        # Attach a load of transport attributes to each individual
        # (actually this is more like attaching the previous microsim to these new data, see the function for details)
        #self.individuals, self.households = Microsim.attach_time_use_and_health_data(self.individuals, self.study_msoas)
        self.individuals = Microsim.attach_time_use_and_health_data(self.individuals, self.study_msoas)
        self.households["ID"] = self.households.HID # TEMP, Just while I get attach_time_use_Data working


        # Read the locations of schools, workplaces, etc.
        # For each type of activity (store, retail, etc), create ActivityLocation objects to keep all the
        # required information together.
        self.activity_locations: Dict[str, ActivityLocation] = {}

        # Read Retail
        retail_name = "Retail" # How to refer to this in data frame columns etc.
        stores, stores_flows = Microsim.read_retail_flows_data(self.study_msoas)  # (list of shops and a flow matrix)
        Microsim.check_sim_flows(stores, stores_flows)

        # Read Schools (primary and secondary)
        primary_name = "PrimarySchool"
        secondary_name = "SecondarySchool"
        schools, primary_flows, secondary_flows = \
            Microsim.read_school_flows_data(self.study_msoas)  # (list of schools and a flow matrix)
        Microsim.check_sim_flows(schools, primary_flows)
        Microsim.check_sim_flows(schools, secondary_flows)
        # At the moment we dont do primary and secondary, so trim off all the secondary schools (these
        # will have been read in after the primary
        #print("TEMPORARILY TRIMMING SCHOOLS FLOWS")
        #schools_flows = schools_flows.iloc[0:len(self.study_msoas), :]

        # Workplaces etc.
        # self.workplaces = Microsim.read_workplace_data()
        # self.schools = Microsim.read_school_data()

        # **** Create ActivityLocations ****

        # Firstly, assign probabilities that each individual will go to each location (most of these will be 0!)
        # Do this by adding two new columns in the individuals dataframe, both storing lists. One lists ids of the
        # locations that the individual may visit, the other has the probability of them visitting those places.
        # Then, create an ActivityLocation object to store information about the destinations (e.g. stores, schools,
        # etc.) that are associated with each activity. These ActivityLocation objects will also add another column
        # in to the individuals dataframe that records the amount of time they spend doing the activity
        # (e.g. 'RETAIL_DURATION'). These raw numbers were attached earlier in `attach_time_use_and_health_data`.

        # Assign Retail
        self.individuals = Microsim.add_individual_flows(retail_name, self.individuals, stores_flows)
        self.activity_locations[retail_name] = \
            ActivityLocation(retail_name, stores, stores_flows, self.individuals, "pshop")

        # Assign Schools
        self.individuals = Microsim.add_individual_flows(primary_name, self.individuals, primary_flows)
        self.activity_locations[primary_name] = \
            ActivityLocation(primary_name, schools, primary_flows, self.individuals, "pschool")
        self.individuals = Microsim.add_individual_flows(secondary_name, self.individuals, secondary_flows)
        self.activity_locations[secondary_name] = \
            ActivityLocation(secondary_name, schools, secondary_flows, self.individuals, "pschool")

        # Assign households. This is slightly different to retail, schools, etc. because we already know the flows
        # to the households (each individual has a 'HID' that links to their household). So
        # we can assign them directly without having to produce a flow matrix.
        home_name = "Home"
        self.individuals, self.households = Microsim.add_home_flows(home_name, self.individuals, self.households)
        self.activity_locations[home_name] = ActivityLocation(name=home_name, locations=self.households, flows=None, individuals=self.individuals, duration_col="phome")
        
        
        
        
        # Assign work. Each individual will go to a virtual office depending on their occupation (all accountants go to the virtual accountant office etc). This means we don't have to calculate a flows matrix (similar to homes)
        # Occupation is taken from column soc2010b in individuals df
        possible_jobs = sorted(self.individuals.soc2010b.unique())  # list of possible jobs in alphabetical order
        data = {'ID': range(0, 0+len(possible_jobs)), 'Location_Name':possible_jobs, 'Danger':[0] * len(possible_jobs)} 
        workplaces = pd.DataFrame(data) # df with all possible 'virtual offices'
        
        work_name = "Work"
        self.individuals = Microsim.add_work_flows(work_name, self.individuals,workplaces)
        self.activity_locations[work_name] = ActivityLocation(name=work_name, locations=workplaces, flows=None, individuals=self.individuals, duration_col="pwork")
        
        
        
        

        # Add some necessary columns for the disease and assign initial SEIR status
        self.individuals = Microsim.add_disease_columns(self.individuals)
        self.individuals = Microsim.assign_initial_disease_status(self.individuals)

        return

    @classmethod
    def read_msm_data(cls) -> (pd.DataFrame, pd.DataFrame):
        """Read the csv files that have the indivduls and households

        :return a tuple with two pandas dataframes representing individuls (0) and households (1)
        """

        msm_dir = os.path.join(cls.DATA_DIR, "msm_data")

        # Can't just read in all the files because the microsimulation restarts the house and index numbering with
        # each file, but we need the IDs to be consistent across the whole area. So read the files in one-by-one
        # and make sure houses and individual IDs are unique
        household_files = glob.glob(os.path.join(msm_dir, 'ass_hh_*_OA11_2020.csv') )
        if len(household_files) == 0:
            raise Exception(f"No household csv files found in {msm_dir}.",
                            f"Have you downloaded and extracted the necessary data? (see {cls.DATA_DIR} README).",
                            f"The directory has these files in it: {os.listdir(msm_dir)}")
        individual_files = glob.glob(os.path.join(msm_dir, 'ass_*_MSOA11_2020.csv'))
        if len(individual_files) == 0:
            raise Exception(f"No individual csv files found in {msm_dir}.",
                            f"Have you downloaded and extracted the necessary data? (see {cls.DATA_DIR} README)")
        assert (len(household_files) == len(individual_files))
        household_files.sort()
        individual_files.sort()

        # Create a DataFrame from each file, then concatenate them later
        house_dfs = []
        indiv_dfs = []

        # Keep track of the house and person indices
        # (No longer doing this; will create a new unique identifier from Area, HID, PID combination later.
        #PID_counter = 0
        #HID_counter = 0
        warns = [] # Save warnings until later otherwise it messes with the progress bar (not important)
        for i in tqdm(range(len(household_files)), desc="Reading raw microsim data"):
            house_file = household_files[i]
            indiv_file = individual_files[i]
            area = re.search(r".*?ass_hh_(E\d.*?)_OA.*", house_file).group(1)  # Area is in the file name
            # (and check that both files refer to the same area)
            assert area == re.search(r".*?ass_(E\d.*?)_MSOA.*", indiv_file).group(1)

            house_df = pd.read_csv(house_file)
            indiv_df = pd.read_csv(indiv_file)

            # Add some useful columns

            # The local authority
            house_df["Local_Authority"] = area
            indiv_df["Local_Authority"] = area

            # Look up the OA of the house that each individual lives in (individuals are MSOA) and vice versa
            indiv_df["House_OA"] = indiv_df.set_index("PID").merge(house_df.set_index("HRPID").rename(columns={"Area": "House_OA"}), how="left")["House_OA"]
            house_df["HRP_MSOA"] = house_df.set_index("HRPID").merge(indiv_df.set_index("PID").rename(columns={"Area": "HRP_MSOA"}), how="left")["HRP_MSOA"]
            # Check that the number of OAs in the household file is the same as those in the individuals file
            # (there are some NA's where individuals weren't matched to households, this is OK and dealt with later)
            if len(house_df.Area.unique()) > len(indiv_df.House_OA.dropna().unique()):
                warns.append(f"When reading LA {area} there were {len(house_df.Area.unique()) - len(indiv_df.House_OA.dropna().unique())} "
                              f"output areas that had households with no individuals living in them")
            elif len(house_df.Area.unique()) < len(indiv_df.House_OA.dropna().unique()):
                raise Exception("Individuals have been assigned to more House OAs than actually exist!")

            # Increment the counters
            #house_df["HID"] = house_df["HID"].apply(lambda x: x + HID_counter)
            #house_df["HRPID"] = house_df["HRPID"].apply(lambda x: x + PID_counter)  # Also increase the HRP

            #indiv_df["PID"] = indiv_df["PID"].apply(lambda x: x + PID_counter)
            #indiv_df["HID"] = indiv_df["HID"].apply(lambda x: x + HID_counter)  # Also increase the link to HID

            #HID_counter = max(house_df["HID"]) + 1  # Want next counter to start at one larger than current
            #PID_counter = max(indiv_df["PID"]) + 1

            # Save the dataframes for concatination later
            house_dfs.append(house_df)
            indiv_dfs.append(indiv_df)

        # Any warnings?
        for w in warns:
            warnings.warn(w)

        # Concatenate the files
        households = pd.concat(house_dfs)
        individuals = pd.concat(indiv_dfs)

        # Manually set some column types
        # Should save a bit of memory because not duplicating area strings
        individuals["Area"] = individuals["Area"].astype('category')

        # Make sure HIDs and PIDs are unique
        #assert len(households["HID"].unique()) == len(households)
        #assert len(individuals["PID"].unique()) == len(individuals)

        # Set the index
        #households.set_index("HID", inplace=True, drop=False)
        #individuals.set_index("PID", inplace=True, drop=False)

        # Make sure the combination of [Area, HID, PID] for individuals, and [Area, HID] for areas, are unique
        assert len(individuals.loc[:, ["Area", "HID", "PID"]].drop_duplicates()) == len(individuals)
        assert len(households.loc[:, ["Area", "HID"]].drop_duplicates()) == len(households)

        # Some people aren't matched to households for some reason. Their HID == -1. Remove them
        no_hh = individuals.loc[individuals.HID==-1]
        if len(no_hh) > 0:
            warnings.warn(f"There are {len(no_hh)} individuals who were not matched to a house in the original "
                          f"data. They will be removed.")
        individuals = individuals.loc[individuals.HID != -1]
        # Now everyone should have a household. This will raise an exception if not. (unless testing)
        Microsim._check_no_homeless(individuals, households, warn=True if Microsim.testing else False )

        print("Have read files:",
              f"\n\tHouseholds:  {len(house_dfs)} files with {len(households)}",
              f"households in {len(households.Area.unique())} areas",
              f"\n\tIndividuals: {len(indiv_dfs)} files with {len(individuals)}",
              f"individuals in {len(individuals.Area.unique())} areas")

        return (individuals, households)

    @classmethod
    def _check_no_homeless(cls, individuals, households, warn=True):
        """
        Check that each individual has a household. NOTE: this only works for the raw mirosimulation data.
        Once the health data has been attached this wont work becuase the unique identifiers change.
        If this function is still needed then it will need to take the specific IDs as arguments, but this is
        a little complicated because some combination of [Area, HID, (PID)] is needed for unique identification.

        :param individuals:
        :param households:
        :param warn: Whether to warn (default, True) or raise an exception (False)
        :return: True if there are no homeless, False otherwise (unless `warn==False` in which case an
        exception is raised).
        :raise: An exception if `warn==False` and there are individuals without a household
        """
        print("Checking no homeless (all individuals assigned to a household) ...",)
        # This will fail if used on anything other than the raw msm data because once I read in the
        # health data the PID and HID columns are renamed to prevent them being accidentally used.
        assert "PID" in individuals.columns and "HID" in households.columns
        # Households in the msm are uniquely identified by [Area,HID] combination.
        # Individuals are identified by [House_OA,HID,PID]
        hids = households.set_index(["Area", "HID"]) # Make a new dataset with a unique index for households
        # Find individuals who do not have a related entry in the households dataset
        homeless = [(area, hid, pid) for area, hid, pid in individuals.loc[:, ["House_OA", "HID", "PID"]].values if (area, hid) not in hids.index]
        # (version using apply isn't quicker)
        #h2 = individuals.reset_index().loc[:, ["House_OA", "HID", "PID"]].swifter.apply(
        #    lambda x: x[2] if (x[0], x[1]) in hids.index else None, axis=1)
        # (Vectorised version doesn't quite work sadly)
        #h2 = np.where(individuals.loc[:, ["House_OA", "HID", "PID"]].isin(hids.index), True, False)
        if len(homeless) > 0:
            msg = f"There are {len(homeless)} individuals without an associated household (HID)."
            if warn:
                warnings.warn(msg)
                return False
            else:
                raise Exception(msg)
        print("... finished checking homeless")
        return True

    @classmethod
    def extract_msoas_from_indiviuals(cls, individuals: pd.DataFrame) -> List[str]:
        """
        Analyse a DataFrame of individuals and extract the unique MSOA codes, returning them as a list in ascending
        order
        :param individuals:
        :return:
        """
        areas = list(individuals.Area.unique())
        areas.sort()
        return areas

    @classmethod
    def check_study_area(cls, all_msoas: List[str], study_msoas: List[str], individuals: pd.DataFrame,
                         households: pd.DataFrame) \
            -> (List[str], pd.DataFrame, pd.DataFrame):
        """
        It is possible to optionally subset all MSOAs used in the analysis (i.e. create a study area). If so, then
        remove all individuals and households who are outside of the study area, returning new DataFrames.
        :param all_msoas: All areas that could be used (e.g. all MSOAs in the UK)
        :param study_msoas: A subset of those areas that could be used
        :param individuals: The DataFrame of individuals.
        :param households:  The DataFrame of households
        :return: A tuple containing:
          - [0] a list of the MSOAs being used (either all, or just those in the study area)
          - [1] the new list of individuals (which might be shorter than the original if using a smaller study area)
          - [2] the new list of households
        """
        # No study area subset provided, use the whole area.
        if study_msoas is None or len(study_msoas) == 0:
            return all_msoas, individuals, households
        # Check that all areas in both arrays are unique
        for d, l in [("all msoas", all_msoas), ("study area msoas", study_msoas)]:
            if len(l) != len(set(l)):
                raise Exception(f"There are some duplicate areas in the {d} list: {l}.")
        for area in study_msoas:
            if area not in all_msoas:
                raise Exception(f"Area '{area}' in the list of case study areas is not in the national dataset")

        # Which individuals and houeholds to keep
        individuals_to_keep = individuals.loc[individuals.Area.isin(study_msoas), :]
        assert (len(individuals_to_keep.Area.unique()) == len(study_msoas))
        households_to_keep = households.loc[households.HID.isin(individuals_to_keep.HID), :]
        print(f"\tUsing a subset study area consisting of {len(study_msoas)} MSOAs.\n"
              f"\tBefore subsetting: {len(individuals)} individuals, {len(households)} househods.",
              f"\tAfter subsetting: {len(individuals_to_keep)} individuals, {len(households_to_keep)} househods.")

        # Check no individuals without households have been introduced (raise an exception if so)
        Microsim._check_no_homeless(individuals, households, warn=False)

        return (study_msoas, individuals_to_keep, households_to_keep)



    @classmethod
    def attach_time_use_and_health_data(cls, individuals: pd.DataFrame, study_msoas: List[str]=None) -> pd.DataFrame:
        """Attach time use data (proportions of time people spend doing the different activities) and additional
        health data.

        Actually what happens is the time-use & health data are taken as the main population, and individuals
        in the original data are linked in to this one. This is because the linking process (done elsewhere)
        means that households and invididuals are duplicated.

        Note that we can't link this file back to the original households, so just create a new households
        dataframe.

        :param individuals: The dataframe of individuals that the new columns will be added to
        :param study_msoas: Optional study area to restrict by (all individuals not in these MSOAs will be removed)
        :return A tuple with new dataframes of individuals and households
        """
        print("Attaching time use and health data for Devon... ", )
        #filename = os.path.join(cls.DATA_DIR, "devon-tu_health", "Devon_simulated_TU_health.txt")
        #filename = os.path.join(cls.DATA_DIR, "devon-tu_health", "Devon_keyworker.txt")
        filename = os.path.join(cls.DATA_DIR, "devon-tu_health", "Devon_Complete.txt")

        tuh = pd.read_csv(filename)
        tuh = Optimise.optimize(tuh)  # Reduce memory of tuh where possible.

        # Firstly, indicate that HIDs and PIDs shouldn't be used as indices as they don't uniquely
        # identify indivuals / households in this health data and be specif about what 'Area' means
        tuh = tuh.rename(columns={'hid': '_hid', 'pid': '_pid'})
        individuals = individuals.rename(columns={"PID": "_PID", "HID": "_HID"})
        # Not sure why HID and PID are ints
        individuals["_HID"] = individuals["_HID"].apply(int)
        individuals["_PID"] = individuals["_PID"].apply(int)

        # Remove any individuals not in the study area
        original_count = len(tuh)
        tuh = tuh.loc[tuh.area.isin(study_msoas), :]
        print(f"{original_count-len(tuh)} individuals removed from the time use & health data")
        # Now should have nearly the same number of people (maybe not exactly due to how individuals are
        # allocated to areas in the component set matching
        diff = (len(tuh) - len(individuals)) / len(tuh)
        if diff > 0.02:  # More than 2% (arbitrary)
            raise Exception(f"The number of individuals in the raw msm ({len(individuals)}) and the time use & health "
                            f"data ({len(tuh)}) are very different ({diff*100}%). This may be an error.")

        # Make a new, unique id for each individual (PIDs have been replicated so no longer uniquely idenfity individuals}
        assert len(tuh.index) == len(tuh)  # Index should have been set to row number when tuh was read in
        tuh.insert(0, "ID", tuh.index, allow_duplicates=False)  # Insert into first position

        # Link to original individual data from the raw microsim. [MSOA, HID, PID] can link them.
        # We want these columns from the individual dataset (but for convenience also get an extra _PID column
        # So that they don't have to be hard coded:
        #["DC1117EW_C_SEX", "DC1117EW_C_AGE", "DC2101EW_C_ETHPUK11", "_HID", "Local_Authority", "House_OA"]
        #tuh_temp = tuh.set_index(["msoa", "_hid", "_pid"])
        #indiv_temp = individuals.set_index(["msoa", "_HID", "_PID"])
        #a = tuh_temp.merge(indiv_temp , left_index=True, right_index=True)
        tuh = tuh.merge(individuals, how="left", left_on = ["area", "_hid", "_pid"],
                           right_on = ["Area", "_HID", "_PID"], validate="many_to_one")
        tuh = Optimise.optimize(tuh)  # Now that new columns have been added

        #assert tuh.loc[:,["msoa", "_hid", "_pid"]].equals(tuh.loc[:, ["msoa", "_HID", "_PID"]])




        # TODO Create households dataframe

        # For now just rename the columns so that it works
        tuh["House_ID"] = tuh["_HID"]

        # A couple of sanity checks

        #if len(tuh.pid.unique()) != len(tuh):  # Check PIDs unique
        #    # NEED TO FIX THIS. FOR NOW JUST RAISE A WARNING
        #    warnings.warn("THIS NEEDS TO BE FIXED! Not all of the individual IDs (PID column) are unique")
        #    #raise Exception("Not all of the individual IDs (PID column) are unique")

        # Check sensible numbers of individuals in the time use health data
        #if len(tuh) < len(individuals):
        #    raise Exception("There are fewer individuals in the time use data than there are in the raw"
        #                    "synthetic population. ")
        # What proportion are in the TUH data but not in the raw microsim
        #proprtion_missing = ((len(tuh) - len(individuals)) / len(individuals))
        #if proprtion_missing > 0.02:  # 2% chosen arbitrarily. It's just over 1% in the Devon data
        #    warnings.warn(f"{len(tuh) - len(individuals)} individuals ({proprtion_missing*100}% in the time"
        #                  f"use health data will not be matched to an individual in the raw data.")

        # Attach all variables first, then can analyse them properly afterwards. Join them on the PID (person ID)
        #full_table = individuals.set_index("PID", drop=False).join(tuh.set_index("pid"), how="left")

        # ERROR JOINING
        #warnings.warn("Individuals have been duplicated when joining to TUH data. Am removing duplicates"
        #              "temporily, but this needs to be fixed. Each PID should uniquely identify the same "
        #              "individual in both datasets.")
        #full_table.drop_duplicates(["PID"], keep="first", inplace=True)


        # Check that the new HIDs and Areas are the same (confirms correct join)
        #assert len(full_table.loc[full_table.HID == full_table.hid, :]) == len(full_table)
        #assert len(full_table.loc[full_table.Area== full_table.area, :]) == len(full_table)

        # Variables pnothome, phome add up to 100% of the day and
        # pwork +pschool +pshop+ pleisure +pescort+ ptransport +pother = phome

        # TODO include these checks once the TUH data are correct

        ## Time at home and not home should sum to 1.0
        #if False in list((full_table.phome + full_table.pnothome) == 1.0):
        #    raise Exception("Time at home (phome) + time not at home (pnothome) does not always equal 1.0")
        ## These columns should equal time at home
        #if False in list( ft.loc[:,["pwork", "pschool", "pshop", "pleisure", "pescort", "ptransport", "pother"]].\
        #                          sum(axis=1, skipna=True) == ft.phome ):
        #    raise Exception("Times doing activities don't add up correctly")

        # Temporarily (?) remove NAs from activity columns (I couldn't work out how to do this in 1 line like:
        #ft.loc[:, ["pwork", "pschool", "pshop", "pleisure", "pescort", "ptransport", "pother"]].fillna(0, inplace=True)
        #for col in ["pwork", "pschool", "pshop", "pleisure", "ptransport", "pother"]:
        #    ft[col].fillna(0, inplace=True)

        # Assign time use for Travel (just do this arbitrarily for now, the correct columns aren't in the data).
        #travel_cols = [ x + ColumnNames.ACTIVITY_DURATION for x in
        #                 [ ColumnNames.TRAVEL_CAR, ColumnNames.TRAVEL_BUS, ColumnNames.TRAVEL_TRAIN, ColumnNames.TRAVEL_WALK ] ]
        #for col in travel_cols:
        #    ft[col] = 0.0
        #x=1

        # Now can return the dataframe. When the ActivityLocations are created later in the process they will


        # OLD WAY OF HARD-CODING TIME USE CATEGORIES FOR EACH INDIVIDUAL
        # For now just hard code broad categories. Ultimately will have different values for different activities.
        #activities = ["Home", "Retail", "PrimarySchool", "SecondarySchool", "Work", "Leisure"]
        #col_names = []
        #for act in activities:
        #    col_name = act + ColumnNames.ACTIVITY_DURATION
        #    col_names.append(col_name)
        #    if act=="Home":
        #        # Assume XX hours per day at home (this is whatever not spent doing other activities)
        #        individuals[col_name] = 14/24
        #    elif act == "Retail":
        #        individuals[col_name] = 1.0/24
        #    elif act == "PrimarySchool":
        #        # Assume 8 hours per day for all under 12
        #        individuals[col_name] = 0.0 # Default 0
        #        individuals.loc[individuals[ColumnNames.INDIVIDUAL_AGE] < 12, col_name] = 8.0/24
        #    elif act == "SecondarySchool":
        #        # Assume 8 hours per day for 12 <= x < 19
        #        individuals[col_name] = 0.0  # Default 0
        #        individuals.loc[individuals[ColumnNames.INDIVIDUAL_AGE] < 19, col_name] = 8.0 / 24
        #        individuals.loc[individuals[ColumnNames.INDIVIDUAL_AGE] < 12, col_name] = 0.0
        #    elif act == "Work":
        #        # Opposite of school
        ##        individuals[col_name] = 0.0 # Default 0
        #        individuals.loc[individuals[ColumnNames.INDIVIDUAL_AGE] >= 19, col_name] = 8.0/24
        #    elif act == "Leisure":
        #        individuals[col_name] = 1.0/24
        #    else:
        #        raise Exception(f"Unrecognised activity: {act}")

        # Check that proportions add up to 1.0
        # TODO for some reason this fails, but as far as I can see the proportions correctly sum to 1 !!
        #assert False not in (individuals.loc[:, col_names].sum(axis=1).round(decimals=4) == 1.0)

        ## Add travel data columns (no values yet)
        #travel_cols = [ x + ColumnNames.ACTIVITY_DURATION for x in ["Car", "Bus", "Walk", "Train"] ]
        #for col in travel_cols:
        #    individuals[col] = 0.0

        print("... finished.")
        # TODO return households (this is the original, WRONG, households file)
        return tuh

    @classmethod
    def read_school_flows_data(cls, study_msoas: List[str]) -> (pd.DataFrame, pd.DataFrame, pd.DataFrame, pd.DataFrame):
        """
        Read the flows between each MSOA and the most likely schools attended by pupils in this area.
        All schools are initially read together, but flows are separated into primary and secondary

        :param study_msoas: A list of MSOAs in the study area (flows outside of this will be ignored)
        :return: A tuple of three dataframes. All schools, then the flows to primary and secondary
        (Schools, PrimaryFlows, SeconaryFlows). Although all the schools are one dataframe, no primary flows will flow
        to secondary schools and vice versa).
        """
        # TODO Need to read full school flows, not just those of Devon
        print("Reading school flow data for Devon...", )
        dir = os.path.join(cls.DATA_DIR, "devon-schools")

        # Read the schools (all of them)
        schools = pd.read_csv(os.path.join(dir, "exeter schools.csv"))
        # Add some standard columns that all locations need
        schools_ids = list(schools.index + 1)  # Mark counts from 1, not zero, so indices need to start from 1 not 0
        schools_names = schools.EstablishmentName  # Standard name for the location
        Microsim._add_location_columns(schools, location_names=schools_names, location_ids=schools_ids)

        # Read the flows
        primary_rows = []  # Build up all the rows in the matrix gradually then add all at once
        secondary_rows = []
        with open(os.path.join(dir, "DJS002.TXT")) as f:
            # Mark's file comes in batches of 3 lines, each giving different data. However, some lines overrun and are
            # read as several lines rather than 1 (hence use of dests_tmp and flows_tmp)
            count = 1
            oa = None
            oa_name = ""
            num_dests = None
            dests = None
            flows = None
            dests_tmp = None
            flows_tmp = None

            for lineno, raw_line in enumerate(f):
                # print(f"{lineno}: '{raw_line}'")
                line_list = raw_line.strip().split()
                if count == 1:  # primary/secondary school, OA and number of schools
                    sch_type = int(line_list[0])
                    assert sch_type == 1 or sch_type == 2  # Primary schools are 1, secondary 2
                    oa = int(line_list[1])
                    oa_name = study_msoas[oa-1] # The OA names are stored in a separate file temporarily
                    num_dests = int(line_list[2])
                elif count == 2:  # school ids
                    dests_tmp = [int(x) for x in line_list[0:]]  # Make the destinations numbers
                    # check if dests exists from previous iteration and add dests_tmp
                    if dests == None:
                        dests = dests_tmp
                    else:
                        dests.extend(dests_tmp)
                    if len(dests) < num_dests: # need to read next line
                        count = 1 # counteracts count being increased by 1 later
                    else:
                        assert len(dests) == num_dests
                elif count == 3:  # Flows per 1,000 pupils
                    flows_tmp = [float(x) for x in line_list[0:]]  # Make the destinations numbers
                    # check if dests exists from previous iteration and add dests_tmp
                    if flows == None:
                        flows = flows_tmp
                    else:
                        flows.extend(flows_tmp)
                    if len(flows) < num_dests: # need to read next line
                        count = 2 # counteracts count being increased by 1 later
                    else:
                        assert len(flows) == num_dests

                        # Have read all information for this area. Store the info in the flows matrix

                        # We should have one line in the matrix for each OA, and OA codes are incremental
                        # assert len(flow_matrix) == oa - 1
                        row = [0.0 for _ in range(len(schools))]  # Initially assume all flows are 0
                        for i in range(num_dests):  # Now add the flows
                            dest = dests[i]
                            flow = flows[i]
                            row[dest - 1] = flow  # (-1 because destinations are numbered from 1, not 0)
                        assert len([x for x in row if x > 0]) == num_dests  # There should only be N >0 flows
                        row = [oa, oa_name] + row  # Insert the OA number and code (don't know this yet now)

                        # Luckily Mark's file does all primary schools first, then all secondary schools, so we
                        # know that all schools in this area are one or the other
                        if sch_type == 1:
                            primary_rows.append(row)
                        else:
                            secondary_rows.append(row)
                        #rows.append(row)

                        # Add the row to the matrix. As the OA numbers are incremental they should equal the number
                        # of rows
                        # flow_matrix.loc[oa-1] = row
                        # assert len(flow_matrix) == oa
                        count = 0
                        # reset dests and flows
                        dests = None
                        flows = None

                count += 1

        # Have finished reading the file, now create the matrices. MSOAs as rows, school locations as columns
        columns = ["Area_ID", "Area_Code"]  # A number (ID) and full code for each MSOA
        columns += [f"Loc_{i}" for i in schools.index]  # Columns for each school

        primary_flow_matrix = pd.DataFrame(data=primary_rows, columns=columns)
        secondary_flow_matrix = pd.DataFrame(data=secondary_rows, columns=columns)
        #schools_flows = schools_flows.iloc[0:len(self.study_msoas), :]
        print(f"... finished reading school flows.")

        return schools, primary_flow_matrix, secondary_flow_matrix

    @classmethod
    def add_home_flows(cls, flow_type: str, individuals: pd.DataFrame, households: pd.DataFrame) \
            -> (pd.DataFrame, pd.DataFrame):
        """
        Analyse the individual and household data read earlier and create a dataframe of home locations that individuals
        travel to. Unlike retail etc, each individual will have only one home location with 100% of flows there.
        :param flow_type: The name for these flows (probably something like 'Home')
        :param individuals: The dataframe of synthetic individuals
        :param households:  The original dataframe of households
        :return: A tuple of two dataframes. One conaining the new 'individuals' dataframe and another containing
        a new dataframe for the households. Both will have some new columns
        """
        #print("Assigning individual flows for homes ... ")
        # Start by adding some required columns to the households data. Things like Danger, a standard ID column, etc
        Microsim._add_location_columns(households, location_names=list(households.HID), location_ids=list(households.HID))
        # Check the various ID columns are the same (Location name, HID, and ID)
        assert False not in list(households.ID == households.HID)
        assert False not in list(households.Location_Name == households.HID)

        # Now tell the individuals about which house they go to

        # Names for the new columns
        venues_col = f"{flow_type}{ColumnNames.ACTIVITY_VENUES}"
        flows_col = f"{flow_type}{ColumnNames.ACTIVITY_FLOWS}"

        # Create lists to hold the venues and flows for each individuals. Unlike other activities
        # there is only one venue (their house) and all the flows go there.
        # Find the row number (index) for the household with HID. It's annoyingly verbose. This gives the index
        # of a house with HID=x: households.index[households["HID"]==x].values[0]. So that needs to be used
        # in the apply() and also made into a 1-item list with outer square brackets
        # (Also, 'swifter' makes the apply quicker. Maybe worth using this throughout).
        individuals[venues_col] = individuals["House_ID"].swifter.progress_bar(enable=True, desc="Assigning individual flows for Homes ... ").\
            apply( lambda hid: [ households.index[households["ID"] == hid].values[0] ] )
        # (Old slow way)
        #individuals[venues_col] = individuals["HID"].apply(
        #    lambda hid: [ households.index[households["HID"] == hid].values[0] ] )
        # Only one flow to the individual's household
        individuals[flows_col] = [[1.0] for _ in range(len(individuals))]

        return individuals, households








    @classmethod
    def add_work_flows(cls, flow_type: str, individuals: pd.DataFrame, workplaces: pd.DataFrame) \
            -> (pd.DataFrame):
        """
        Create a dataframe of (virtual) work locations that individuals
        travel to. Unlike retail etc, each individual will have only one work location with 100% of flows there.
        :param flow_type: The name for these flows (probably something like 'Work')
        :param individuals: The dataframe of synthetic individuals
        :param workplaces:  The dataframe of workplaces (i.e. occupations)
        :return: The new 'individuals' dataframe (with new columns)
        """
        # Later on, add a check to see if occupations in individuals df are same as those in workplaces df??
        # Tell the individuals about which virtual workplace they go to
        venues_col = f"{flow_type}{ColumnNames.ACTIVITY_VENUES}"
        flows_col = f"{flow_type}{ColumnNames.ACTIVITY_FLOWS}"

        individuals[venues_col] = individuals["soc2010b"].apply(lambda job: [ workplaces.index[workplaces["Location_Name"] == job].values[0] ] )


        # Create lists to hold the venues and flows for each individuals. Unlike other activities
        # there is only one venue (their house) and all the flows go there.
        # Find the row number (index) for the household with HID. It's annoyingly verbose. This gives the index
        # of a house with HID=x: households.index[households["HID"]==x].values[0]. So that needs to be used
        # in the apply() and also made into a 1-item list with outer square brackets
        # (Also, 'swifter' makes the apply quicker. Maybe worth using this throughout).
        # individuals[venues_col] = individuals["HID"].swifter.progress_bar(enable=True, desc="Assigning individual flows for Homes ... ").\
        #     apply( lambda hid: [ households.index[households["HID"] == hid].values[0] ] )
        # (Old slow way)
        #individuals[venues_col] = individuals["HID"].apply(
        #    lambda hid: [ households.index[households["HID"] == hid].values[0] ] )
        # Only one flow to the individual's household
        individuals[flows_col] = [[1.0] for _ in range(len(individuals))]
        return individuals








    @classmethod
    def read_retail_flows_data(cls, study_msoas: List[str]) -> (pd.DataFrame, pd.DataFrame):
        """
        Read the flows between each MSOA and the most commonly visited shops

        :param study_msoas: A list of MSOAs in the study area (flows outside of this will be ignored)
        :return: A tuple of two dataframes. One containing all of the flows and another
        containing information about the stores themselves.
        """
        # TODO Need to read full retail flows, not just those of Devon (temporarily created by Mark).
        # Will also need to subset the flows into areas of interst, but at the moment assume that we area already
        # working with Devon subset of flows
        print("WARNING: not currently subsetting retail flows")
        print("Reading retail flow data for Devon...", )
        dir = os.path.join(cls.DATA_DIR, "devon-retail")

        # Read the stores
        stores = pd.read_csv(os.path.join(dir, "devon smkt.csv"))
        # Add some standard columns that all locations need
        stores_ids = list(stores.index + 1)  # Mark counts from 1, not zero, so indices need to start from 1 not 0
        store_names = stores.store_name # Standard name for the location
        Microsim._add_location_columns(stores, location_names=store_names, location_ids=stores_ids)


        # Read the flows
        rows = []  # Build up all the rows in the matrix gradually then add all at once
        total_flows = 0  # For info & checking
        with open(os.path.join(dir, "DJR002.TXT")) as f:
            count = 1  # Mark's file comes in batches of 3 lines, each giving different data

            # See the README for info about these variables. This is only tempoarary so I can't be bothered
            # to explain properly
            oa = None
            oa_name = ""
            num_dests = None
            dests = None
            flows = None

            for lineno, raw_line in enumerate(f):
                # print(f"{lineno}: '{raw_line}'")
                line_list = raw_line.strip().split()
                if count == 1:  # OA and number of destinations
                    oa = int(line_list[0])
                    if oa > len(study_msoas):
                        msg = f"Attempting to read more output areas ({oa}) than are present in the study area {study_msoas}."
                        if cls.testing:
                            warnings.warn(msg)
                        else:
                            raise Exception(msg)
                    oa_name = study_msoas[oa - 1]  # The OA names are stored in a separate file temporarily
                    num_dests = int(line_list[1])
                elif count == 2:  # Top N (=10) destinations in the OA
                    # First number is the OA (don't need this), rest are the destinations
                    assert int(line_list[0]) == oa
                    dests = [int(x) for x in line_list[1:]]  # Make the destinations numbers
                    assert len(dests) == num_dests
                elif count == 3:  # Distance to each store (not currently used)
                    pass
                elif count == 4:  # Flows per 1,000 trips
                    # First number is the OA (don't need this), rest are the destinations
                    assert int(line_list[0]) == oa
                    flows = [float(x) for x in line_list[1:]]  # Make the destinations numbers
                    assert len(flows) == num_dests
                    total_flows += sum(flows)

                    # Have read all information for this area. Store the info in the flows matrix

                    # We should have one line in the matrix for each OA, and OA codes are incremental
                    # assert len(flow_matrix) == oa - 1
                    row = [0.0 for _ in range(len(stores))]  # Initially assume all flows are 0
                    for i in range(num_dests):  # Now add the flows
                        dest = dests[i]
                        flow = flows[i]
                        row[dest - 1] = flow  # (-1 because destinations are numbered from 1, not 0)
                    assert len([x for x in row if x > 0]) == num_dests  # There should only be positive flows (no 0s)
                    row = [oa, oa_name] + row  # Insert the OA number and code (don't know this yet now)

                    rows.append(row)

                    # Add the row to the matrix. As the OA numbers are incremental they should equal the number
                    # of rows
                    # flow_matrix.loc[oa-1] = row
                    # assert len(flow_matrix) == oa
                    count = 0

                count += 1

        # Have finished reading the file, now create the matrix. MSOAs as rows, retail locations as columns
        columns = ["Area_ID", "Area_Code"]  # A number (ID) and full code for each MSOA
        columns += [f"Loc_{i}" for i in stores.index]  # Columns for each store
        flow_matrix = pd.DataFrame(data=rows, columns=columns)

        # Check that we haven't lost any flows (need two sums, once to get the flows for each row, then
        # to add up all rows
        total_flows2 = flow_matrix.iloc[:, 2:].apply(lambda row: sum(row)).sum()
        assert total_flows == total_flows2

        print(f"... read {total_flows} flows from {len(flow_matrix)} areas.")

        return stores, flow_matrix

    @classmethod
    def check_sim_flows(cls, locations: pd.DataFrame, flows: pd.DataFrame):
        """
        Check that the flow matrix looks OK, raising an error if not
        :param locations: A DataFrame with information about each location (destination)
        :param flows: The flow matrix itself, showing flows from origin MSOAs to destinations
        :return:
        """
        # TODO All MSOA codes are unique
        # TODO Locations have 'Danger' and 'ID' columns
        # TODO Number of destination columns ('Loc_*') matches number of locaitons
        # TODO Number of origins (rows) in the flow matrix matches number of OAs in the locations
        return

    @classmethod
    def _add_location_columns(cls, locations: pd.DataFrame, location_names: List[str], location_ids: List[int] = None):
        """
        Add some standard columns to DataFrame (in place) that contains information about locations.
        :param locations: The dataframe of locations that the columns will be added to
        :param location_names: Names of the locations (e.g shop names)
        :param location_ids: Can optionally include a list of IDs. An 'ID' column is always created, but if no specific
        IDs are provided then the ID will be the same as the index (i.e. the row number). If ids are provided then
        the ID column will be set to the given IDs, but the index will still be the row number.
        :return: None; the columns are added to the input dataframe inplace.
        """
        # Make sure the index will always be the row number
        locations.reset_index(inplace=True, drop=True)
        if location_ids is None:
            # No specific index provided, just use the index
            locations[ColumnNames.LOCATION_ID] = locations.index
        else:
            # User has provided a specific list of indices to use
            if len(location_ids) != len(locations):
                raise Exception(f"When adding the standard columns to a locations dataframe, a list of specific",
                                f"IDs has ben passed, but this list (length {len(location_ids)}) is not the same"
                                f"length as the locations dataframe (length {len(locations)}. The list of ids passed"
                                f"is: {location_ids}.")
            locations[ColumnNames.LOCATION_ID] = location_ids
        if len(location_names) != len(locations):
            raise Exception(f"The list of location names is not the same as the number of locations in the dataframe",
                            f"({len(location_names)} != {len(locations)}.")
        locations[ColumnNames.LOCATION_NAME] = location_names # Standard name for the location
        locations[ColumnNames.LOCATION_DANGER] = 0  # All locations have a disease danger of 0 initially
        #locations.set_index(ColumnNames.LOCATION_ID, inplace=True, drop=False)
        return None  # Columns added in place so nothing to return


    @classmethod
    def add_individual_flows(cls, flow_type: str, individuals: pd.DataFrame, flow_matrix: pd.DataFrame) -> pd.DataFrame:
        """
        Take a flow matrix from MSOAs to (e.g. retail) locations and assign flows to individuals.
        :param flow_type: What type of flows are these. This will be appended to the column names. E.g. "Retail".
        :param individuals: The DataFrame contining information about all individuals
        :param flow_matrix: The flow matrix, created by (e.g.) read_retail_flows_data()
        :return: The DataFrame of individuals with new locations and probabilities added
        """

        # Check that there aren't any individuals who wont be given any flows
        if len(individuals.loc[-individuals.Area.isin(flow_matrix.Area_Code)]) > 0:
            raise Exception(f"Some individuals will not be assigned any flows to: '{flow_type}' because their"
                            f"MSOA is not in the flow matrix: "
                            f"{individuals.loc[-individuals.Area.isin(flow_matrix.Area_Code)]}.")

        # Check that there aren't any duplicate flows
        if len(flow_matrix) != len(flow_matrix.Area_Code.unique()):
            raise Exception("There are duplicate area codes in the flow matrix: ", flow_matrix.Area_Code)

        # Names for the new columns
        venues_col = f"{flow_type}{ColumnNames.ACTIVITY_VENUES}"
        flows_col = f"{flow_type}{ColumnNames.ACTIVITY_FLOWS}"

        # Create empty lists to hold the vanues and flows for each individuals
        individuals[venues_col] = [[] for _ in range(len(individuals))]
        individuals[flows_col] = [[] for _ in range(len(individuals))]

        # Use a hierarchical index on the Area to speed up finding all individuals in an area
        # (not sure this makes much difference).
        individuals.set_index(["Area", "ID"], inplace=True, drop=False)

        for area in tqdm(flow_matrix.values, desc=f"Assigning individual flows for {flow_type}"):  # Easier to operate over a 2D matrix rather than a dataframe
            oa_num: int = area[0]
            oa_code: str = area[1]
            # Get rid of the area codes, so are now just left with flows to locations
            area = list(area[2:])
            # Destinations with positive flows and the flows themselves
            dests = []
            flows = []
            for i, flow in enumerate(area):
                if flow > 0.0:
                    dests.append(i)
                    flows.append(flow)

            # Normalise the flows
            flows = Microsim._normalise(flows)

            # Now assign individuals in those areas to those flows
            # This ridiculous 'apply' line is the only way I could get pandas to update the particular
            # rows required. Something like 'individuals.loc[ ...] = dests' (see below) didn't work becuase
            # instead of inserting the 'dests' list itself, pandas tried to unpack the list and insert
            # the individual values instead.
            # individuals.loc[individuals.Area == oa_code, f"{flow_type}_Venues"] = dests
            # individuals.loc[individuals.Area == oa_code, f"{flow_type}_Probabilities"] = flow
            #
            # A quicker way to do this is probably to create N subsets of individuals (one table for
            # each area) and then concatenate them at the end.

            individuals.loc[oa_code, venues_col] = \
                individuals.loc[oa_code, venues_col].apply(lambda _: dests).values
            individuals.loc[oa_code, flows_col] = \
                individuals.loc[oa_code, flows_col].apply(lambda _: flows).values
            # individuals.loc[individuals.Area=="E02004189", f"{flow_type}_Venues"] = \
            #    individuals.loc[individuals.Area=="E02004189", f"{flow_type}_Venues"].apply(lambda _: dests)
            # individuals.loc[individuals.Area=="E02004189", f"{flow_type}_Probabilities"] = \
            #    individuals.loc[individuals.Area=="E02004189", f"{flow_type}_Probabilities"].apply(lambda _: flows)

        # Reset the index so that it's not the PID
        individuals.reset_index(inplace=True, drop=True)

        # Check everyone has some flows (all list lengths are >0)
        assert False not in (individuals.loc[:, venues_col].apply(lambda cell: len(cell)) > 0).values
        assert False not in (individuals.loc[:, flows_col].apply(lambda cell: len(cell)) > 0).values

        return individuals

    @classmethod
    def _normalise(cls, l: List[float]) -> List[float]:
        """Normalise a list so that it sums to 1.0"""
        if not isinstance(l, Iterable):
            raise Exception("Can only work with iterables")
        if len(l) == 1:  # Special case for 1-item iterables
            return [1.0]

        l = np.array(l)  # Easier to work with numpy vectorised operators
        total = l.sum()
        l = l / total
        ## Scale so all are between 0-1
        ##l = (l - l.min()) / (l.max() - l.min())
        ## Scale so sum to 1
        ##l = l / l.sum()
        return list(l)

    def export_to_feather(self, path="export"):
        """
        Export the dataframes that represent the current model state. See also `import_from_feather`.
        :param path: Optional directory to write the files to (default '.')
        :return:
        """
        # TODO finish this function properly, at the moment it writes to my desktop
        # Export individuals. Need to drop the flows columns because feather can't currently export those
        individuals = self.individuals.copy()
        for activity_name, activity in self.activity_locations.items():
            individuals = individuals.drop(f"{activity_name}{ColumnNames.ACTIVITY_VENUES}", 1)
            individuals = individuals.drop(f"{activity_name}{ColumnNames.ACTIVITY_FLOWS}", 1)

        #feather.write_feather(individuals, "/Users/nick/Desktop/individuals.feather")
        # Include a CSV file to check
        individuals.to_csv("/Users/nick/Desktop/individuals.csv")
        # Export locations


    def import_from_feather(self, path="export"):
        pass

    @classmethod
    def add_disease_columns(cls, individuals: pd.DataFrame) -> pd.DataFrame:
        """Adds columns required to estimate disease prevalence"""
        individuals[ColumnNames.DISEASE_STATUS] = 0
        individuals[ColumnNames.DAYS_WITH_STATUS] = 0  # Also keep the number of days that have elapsed with this status
        individuals[ColumnNames.CURRENT_RISK] = 0  # This is the risk that people get when visiting locations.
        individuals[ColumnNames.MSOA_CASES] = 0  # Useful to count cases per MSOA
        individuals[ColumnNames.HID_CASES] = 0  # Ditto for the household
        return individuals

    @classmethod
    def assign_initial_disease_status(cls, individuals: pd.DataFrame) -> pd.DataFrame:
        """
        Create a new column to represent the initial disease status of the individuals and assign them
        an initial status. Also create a column to record the number of days with that status
        :param individuals: The dataframe containin synthetic individuals
        :return: A new DataFrame for the individuals with the additional column
        """
        print("Assigning initial disease status ...",)
        #individuals["Disease_Status"] = [random.choice( range(0,4)) for _ in range(len(individuals))]
        # THIS WILL NEED TO BE DONE PROPERLY IN ANOTHER PROCESS (R?)
        print(f"... finished assigning initial status for {len(individuals)} individuals.")
        return individuals


    def update_venue_danger(self):
        """Update the danger score for each location, based on where the individuals who have the infection visit"""
        print("\tUpdating danger associated with visiting each venue")
        for name in tqdm(self.activity_locations, desc=f"Updating dangers for activity locations"):
            print(f"\tAnalysing {name} activity")
            # Get the details of the location activity
            activity = self.activity_locations[name]  # Pointer to the ActivityLocation object
            loc_ids = activity.get_ids()  # List of the IDs of the locations where the activity can take place
            loc_idx = activity.get_indices() # List of the index (row  number) of the locations
            loc_dangers = activity.get_dangers()  # List of the current dangers associated with each place

            # Now look up those venues in the table of individuals
            venues_col = f"{name}{ColumnNames.ACTIVITY_VENUES}" # The names of the venues and
            flows_col = f"{name}{ColumnNames.ACTIVITY_FLOWS}"   # flows in the individuals DataFrame

            # 2D lists, for each individual: the venues they visit and the flows to the venue (i.e. how much they visit it)
            statuses = self.individuals.Disease_Status
            venues = self.individuals.loc[:, venues_col]
            flows = self.individuals.loc[:, flows_col]
            assert len(venues) == len(flows) and len(venues) == len(statuses)
            for i, (v, f, s) in enumerate(zip(venues, flows, statuses)): # For each individual
                if s == 1: # infected?
                    # v and f are lists of flows and venues for the individual. Go through each one
                    for venue_idx, flow in zip(v, f):
                        # Individual i goes to the venue with index (row number) "venue" and flow "flow"
                        #print(i,v,f,s,venue_idx, flow)
                        #if venue_idx==0:
                        #    lkjasd=1
                        #venue_index = loc_ids.index(venue_id)
                        # Increase the danger by the flow multiplied by some disease risk
                        loc_dangers[venue_idx] += (flow * 0.1)

            # Now we have the dangers associated with each location, apply these back to the main dataframe
            activity.update_dangers(loc_dangers)

        return

    def update_current_risk(self):
        """Individuals will be visitting locations which may have some danger if they were previously
        visitted by infected) which is now assigned to others."""
        pass

    def update_disease_counts(self):
        """Update some disease counters -- counts of diseases in MSOAs & households -- which are useful
        in estimating the probability of contracting the disease"""
        # Update the diseases per MSOA and household
        # TODO replace Nan's with 0 (not a problem with MSOAs because they're a cateogry so the value_counts()
        # returns all, including those with 0 counts, but with HID those with 0 count don't get returned
        # Get rows with cases
        cases = self.individuals.loc[(self.individuals.Disease_Status == 1) | (self.individuals.Disease_Status == 2), :]
        # Count cases per area (convert to a dataframe)
        case_counts = cases["Area"].value_counts()
        case_counts = pd.DataFrame(data={"Area": case_counts.index, "Count": case_counts}).reset_index(drop=True)
        # Link this back to the orignal data
        self.individuals[ColumnNames.MSOA_CASES] = self.individuals.merge(case_counts, on="Area", how="left")["Count"]
        self.individuals[ColumnNames.MSOA_CASES].fillna(0, inplace=True)

        # Update HID cases
        case_counts = cases["House_ID"].value_counts()
        case_counts = pd.DataFrame(data={"House_ID": case_counts.index, "Count": case_counts}).reset_index(drop=True)
        self.individuals[ColumnNames.HID_CASES] = self.individuals.merge(case_counts, on="House_ID", how="left")["Count"]
        self.individuals[ColumnNames.HID_CASES].fillna(0, inplace=True)


    @classmethod
    def calculate_new_disease_status(cls, row: pd.Series, activity_locations: List[ActivityLocation]):
        """
        Given a row of the DataFrame of individuals (as pd.Series object) calculate their
        disease status
        :param row: The row (a Series) with the information about an individual
        :param activity_locations: The activity locations that people currently visit
        :return: The new disease status for that individual
        """
        # Can access th individual's data using the 'row' variable like a dictionary.
        #for activity_name, activity in activity_locations.items():
        #    # Work through each activity, and find the total risk
        #    assert activity_name == activity.get_name()
        #    venus = row[f"{activity_name}{ColumnNames.ACTIVITY_VENUES}"]
        #    flows = row[f"{activity_name}{ColumnNames.ACTIVITY_FLOWS}"]
        #    venus + flows  # Just to see how long this might take
        #    pass
        return row['Disease_Status'] # TEMP DON'T ACTUALLT DO ANYTHING

    def step(self) -> None:
        """Step (iterate) the model"""
        self.iteration += 1
        print(f"\nIteration: {self.iteration}\n")

        # Update the danger associated with each venue (i.e. the as people with the disease visit them they
        # become more dangerous
        self.update_venue_danger()

        # Update the current risk for individuals who may be visitting those venues
        self.update_current_risk()

        # Update disease counters. E.g. count diseases in MSOAs & households
        self.update_disease_counts()

        # Calculate new disease status
        # ACTUALLY THIS WONT BE DONE HERE. THE DATA WILL BE PASSED TO R AND DEALT WITH THERE, GETTING A NEW
        # DISEASE STATUS COLUMN BACK
        print("Now should calculate new disease status")
        # (need to pass activity locations as well becasue the calculate_new_disease_status needs to be class-level
        # rather than object level (otherwise I couldn't get the argument passing to work properly)
        # tqdm.pandas(desc="Calculating new disease status") # means pd.apply() has a progress bar
        #self.individuals["Disease_Status"] = self.individuals.progress_apply(
         #   func=Microsim.calculate_new_disease_status, axis=1, activity_locations=self.activity_locations)


        # Increase the number of days that each individual has had their current status
        self.individuals["Days_With_Status"] = self.individuals["Days_With_Status"].apply(
            lambda x: x + 1)

        # Can export after every iteration if we want to
        #self.export_to_feather()

        # Do some analysis
        fig = MicrosimAnalysis.population_distribution(self.individuals, ["DC1117EW_C_AGE"])
        fig.show()
        #MicrosimAnalysis.location_danger_distribution(self.activity_locatons['Retail'], ["Danger"])



# PROGRAM ENTRY POINT
# Uses 'click' library so that it can be run from the command line
@click.command()
@click.option('--iterations', default=2, help='Number of model iterations')
@click.option('--data_dir', default="data", help='Root directory to load data from')

def run(iterations, data_dir):
    num_iter = iterations
    
    # To fix file path issues, use absolute/full path at all times
    # Pick either: get working directory (if user starts this script in place, or set working directory
    # Option A: copy current working directory:
    ## COMMENTED BY NICK os.chdir("..") # assume microsim subdir so need to go up one level
    base_dir = os.getcwd()  # get current directory
    # Option B: specific directory
    #base_dir = 'C:\\Users\\Toshiba\\git_repos\\RAMP-UA'
    # overwrite data_dir with full path
    data_dir = os.path.join(base_dir, data_dir)

    # Temporarily only want to use Devon MSOAs
    #devon_msoas = pd.read_csv(os.path.join(data_dir, "devon_msoas.csv"), header=None, names=["x", "y", "Num", "Code", "Desc"])
    #m = Microsim(study_msoas=list(devon_msoas.Code), data_dir=data_dir)

    # Temporily use dummy data for testing
    data_dir = os.path.join(base_dir, "dummy_data")
    m = Microsim(data_dir=data_dir, testing=True)
    
    # save initial m
    output_dir = os.path.join(data_dir, "output")
    pickle_out = open(os.path.join(output_dir, "m0.pickle"),"wb")
    pickle.dump(m, pickle_out)
    pickle_out.close()

    # collect disease status in new df (for analysis/visualisation)
    individuals_to_pickle = m.individuals
    individuals_to_pickle["DiseaseStatus0"] = m.individuals.Disease_Status
    
    # collect location dangers at time 0 in new df(for analysis/visualisation)
    # TODO make a function for this so that it doesn't need to be repeated in the for loop below
    for name in tqdm(m.activity_locations):
        # Get the details of the location activity
        activity = m.activity_locations[name]  # Pointer to the ActivityLocation object
        loc_name = activity.get_name()  # retail, school etc
        loc_ids = activity.get_ids()  # List of the IDs of the locations 
        loc_dangers = activity.get_dangers()  # List of the current dangers

        locals()[loc_name+'_to_pickle'] = pd.DataFrame(list(zip(loc_ids, loc_dangers)), columns =['ID', 'Danger0']) 


    # Step the model
    for i in range(num_iter):
        m.step()
        
        # add to items to pickle
        individuals_to_pickle["DiseaseStatus"+str(i+1)] = m.individuals.Disease_Status
        for name in tqdm(m.activity_locations):
            # Get the details of the location activity
            activity = m.activity_locations[name]  # Pointer to the ActivityLocation object
            loc_name = activity.get_name()  # retail, school etc
            loc_ids = activity.get_ids()  # List of the IDs of the locations 
            loc_dangers = activity.get_dangers()  # List of the current dangers

            locals()[loc_name+'_to_pickle']["Danger"+str(i+1)] = loc_dangers

    
    # save individuals and danger dfs
    pickle_out = open(os.path.join(output_dir, "Individuals.pickle"),"wb")
    pickle.dump(individuals_to_pickle, pickle_out)
    pickle_out.close()  
    for name in tqdm(m.activity_locations):
        # Get the details of the location activity
        activity = m.activity_locations[name]  # Pointer to the ActivityLocation object
        loc_name = activity.get_name()  # retail, school etc
               
        pickle_out = open(os.path.join(output_dir, loc_name+".pickle"),"wb")
        pickle.dump(locals()[loc_name+'_to_pickle'], pickle_out)
        pickle_out.close() 
       
        
    # Make some plots (save or show) - see seperate script for now
    # fig = MicrosimAnalysis.heatmap(individuals, ["Danger"])
    # fig.show()     
    # fig = MicrosimAnalysis.geogif(individuals, ["Danger"])
    # # save - can't display gif?   
        
        
    print("End of program")


if __name__ == "__main__":
    run()
    print("End of program")<|MERGE_RESOLUTION|>--- conflicted
+++ resolved
@@ -29,14 +29,10 @@
 import swifter # For quick (multicore?) pd.apply operations
 import pickle # to save data
 
-<<<<<<< HEAD
-from microsim.microsim_analysis import MicrosimAnalysis
-#from microsim_analysis import MicrosimAnalysis  # NN only?
-=======
+
 #from microsim.microsim_analysis import MicrosimAnalysis
 from microsim_analysis import MicrosimAnalysis
 from utilities import Optimise
->>>>>>> 95e07edb
 
 class ColumnNames:
     """Used to record standard dataframe column names used throughout"""
