--- conflicted
+++ resolved
@@ -1292,11 +1292,8 @@
 # PROGRAM ENTRY POINT
 # Uses 'click' library so that it can be run from the command line
 @click.command()
-<<<<<<< HEAD
-@click.option('--iterations', default=19, help='Number of model iterations')
-=======
 @click.option('--iterations', default=2, help='Number of model iterations. 0 means just run the initialisation')
->>>>>>> 4526e4ee
+
 @click.option('--data_dir', default="data", help='Root directory to load data from')
 def run(iterations, data_dir):
     num_iter = iterations
