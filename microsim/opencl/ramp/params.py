import numpy as np
from collections import namedtuple

LocationHazardMultipliers = namedtuple(
    "LocationHazardMultipliers",
    [
        "retail",
        "primary_school",
        "secondary_school",
        "home",
        "work"
    ]
)

IndividualHazardMultipliers = namedtuple(
    "IndividualHazardMultipliers",
    [
        "presymptomatic",
        "asymptomatic",
        "symptomatic"
    ]
)


class Params:
    """Convenience class for setting simulator parameters. Also holds the default values."""

    def __init__(self,
                 location_hazard_multipliers=LocationHazardMultipliers(
                        retail=0.0165,
                        primary_school=0.0165,
                        secondary_school=0.0165,
                        home=0.0165,
                        work=0.0
                    ),
                 individual_hazard_multipliers=IndividualHazardMultipliers(
                        presymptomatic=1.0,
                        asymptomatic=0.75,
                        symptomatic=1.0
                    ),
                 obesity_multipliers=[1, 1, 1, 1],
                 cvd_multiplier=1,
                 diabetes_multiplier=1,
                 bloodpressure_multiplier=1,
                 overweight_sympt_mplier=1.46
                 ):
        """Create a simulator with the default parameters."""
        if obesity_multipliers is None:
            obesity_multipliers = [1, 1, 1, 1]
        self.symptomatic_multiplier = 0.5
        self.exposed_scale = 2.82
        self.exposed_shape = 3.99
        self.presymptomatic_scale = 2.45
<<<<<<< HEAD
        self.presymptomatic_shape = 7.79
=======
        self.presymptomatic_shape = 7.12
>>>>>>> 47e8a0ba
        self.infection_log_scale = 0.35
        self.infection_mode = 7.0
        self.lockdown_multiplier = 1.0
        self.place_hazard_multipliers = np.array([location_hazard_multipliers.retail,
                                                  location_hazard_multipliers.primary_school,
                                                  location_hazard_multipliers.secondary_school,
                                                  location_hazard_multipliers.home,
                                                  location_hazard_multipliers.work], dtype=np.float32)

        self.individual_hazard_multipliers = np.array([individual_hazard_multipliers.presymptomatic,
                                                       individual_hazard_multipliers.asymptomatic,
                                                       individual_hazard_multipliers.symptomatic], dtype=np.float32)

        self.mortality_probs = np.array([0.00, 0.0001, 0.0001, 0.0002, 0.0003, 0.0004, 0.0006, 0.0010, 0.0016, 0.0024, 0.0038, 0.0060, 0.0094, 0.0147,
        0.0231, 0.0361, 0.0566, 0.0886, 0.1737],
                                        dtype=np.float32)
        self.obesity_multipliers = np.array(obesity_multipliers, dtype=np.float32)
        self.symptomatic_probs = np.array([0.21, 0.21, 0.45, 0.45,
                                           0.45, 0.45, 0.45, 0.69, 0.69],
                                           dtype = np.float32)
        self.cvd_multiplier = cvd_multiplier
        self.diabetes_multiplier = diabetes_multiplier
        self.bloodpressure_multiplier = bloodpressure_multiplier
        self.overweight_sympt_mplier = overweight_sympt_mplier

    def asarray(self):
        """Pack the parameters into a flat array for uploading."""
        return np.concatenate([
            np.array(
                [
                    self.symptomatic_multiplier,
                    self.exposed_scale,
                    self.exposed_shape,
                    self.presymptomatic_scale,
                    self.presymptomatic_shape,
                    self.infection_log_scale,
                    self.infection_mode,
                    self.lockdown_multiplier,
                ],
                dtype=np.float32,
            ),
            self.place_hazard_multipliers,
            self.individual_hazard_multipliers,
            self.mortality_probs,
            self.obesity_multipliers,
            self.symptomatic_probs,
    
            np.array(
                [
                    self.cvd_multiplier,
                    self.diabetes_multiplier,
                    self.bloodpressure_multiplier,
                    self.overweight_sympt_mplier
                ],
                dtype=np.float32,
            )
        ])

    @classmethod
    def fromarray(cls, params_array):
        location_hazard_multipliers = LocationHazardMultipliers(
            retail=params_array[8],
            primary_school=params_array[9],
            secondary_school=params_array[10],
            home=params_array[11],
            work=params_array[12]
        )
        individual_hazard_multipliers = IndividualHazardMultipliers(
            presymptomatic=params_array[14],
            asymptomatic=params_array[15],
            symptomatic=params_array[16]
        )
        p = cls(location_hazard_multipliers, individual_hazard_multipliers)
        p.symptomatic_multiplier = params_array[0]
<<<<<<< HEAD
        p.exposed_scale = params_array[1]
        p.exposed_shape = params_array[2]
        p.presymptomatic_scale = params_array[3]
        p.presymptomatic_shape = params_array[4]
        p.infection_log_scale = params_array[5]
        p.infection_mode = params_array[6]
        p.lockdown_multiplier = params_array[7]
        p.mortality_probs = params_array[16:25]
        p.obesity_multipliers = params_array[25:29]
        p.symptomatic_probs = params_array[29:38]
        p.cvd_multiplier = params_array[38]
        p.diabetes_multiplier = params_array[39]
        p.bloodpressure_multiplier = params_array[40]
        p.overweight_sympt_mplier = params_array[41]
=======
        p.proportion_asymptomatic = params_array[1]
        p.exposed_scale = params_array[2]
        p.exposed_shape = params_array[3]
        p.presymptomatic_scale = params_array[4]
        p.presymptomatic_shape = params_array[5]
        p.infection_log_scale = params_array[6]
        p.infection_mode = params_array[7]
        p.lockdown_multiplier = params_array[8]
        p.mortality_probs = params_array[17:36]
        p.obesity_multipliers = params_array[36:40]
        p.symptomatic_probs = params_array[40:49]
        p.cvd_multiplier = params_array[49]
        p.diabetes_multiplier = params_array[50]
        p.bloodpressure_multiplier = params_array[51]
        p.overweight_sympt_mplier = params_array[52]
>>>>>>> 47e8a0ba
        return p

    def set_lockdown_multiplier(self, lockdown_multipliers, timestep):
        """Update the lockdown multiplier based on the current time."""
        self.lockdown_multiplier = lockdown_multipliers[np.minimum(lockdown_multipliers.shape[0] - 1, timestep)]

    def num_bytes(self):
        return 4 * self.asarray().size
<|MERGE_RESOLUTION|>--- conflicted
+++ resolved
@@ -1,172 +1,151 @@
-import numpy as np
-from collections import namedtuple
-
-LocationHazardMultipliers = namedtuple(
-    "LocationHazardMultipliers",
-    [
-        "retail",
-        "primary_school",
-        "secondary_school",
-        "home",
-        "work"
-    ]
-)
-
-IndividualHazardMultipliers = namedtuple(
-    "IndividualHazardMultipliers",
-    [
-        "presymptomatic",
-        "asymptomatic",
-        "symptomatic"
-    ]
-)
-
-
-class Params:
-    """Convenience class for setting simulator parameters. Also holds the default values."""
-
-    def __init__(self,
-                 location_hazard_multipliers=LocationHazardMultipliers(
-                        retail=0.0165,
-                        primary_school=0.0165,
-                        secondary_school=0.0165,
-                        home=0.0165,
-                        work=0.0
-                    ),
-                 individual_hazard_multipliers=IndividualHazardMultipliers(
-                        presymptomatic=1.0,
-                        asymptomatic=0.75,
-                        symptomatic=1.0
-                    ),
-                 obesity_multipliers=[1, 1, 1, 1],
-                 cvd_multiplier=1,
-                 diabetes_multiplier=1,
-                 bloodpressure_multiplier=1,
-                 overweight_sympt_mplier=1.46
-                 ):
-        """Create a simulator with the default parameters."""
-        if obesity_multipliers is None:
-            obesity_multipliers = [1, 1, 1, 1]
-        self.symptomatic_multiplier = 0.5
-        self.exposed_scale = 2.82
-        self.exposed_shape = 3.99
-        self.presymptomatic_scale = 2.45
-<<<<<<< HEAD
-        self.presymptomatic_shape = 7.79
-=======
-        self.presymptomatic_shape = 7.12
->>>>>>> 47e8a0ba
-        self.infection_log_scale = 0.35
-        self.infection_mode = 7.0
-        self.lockdown_multiplier = 1.0
-        self.place_hazard_multipliers = np.array([location_hazard_multipliers.retail,
-                                                  location_hazard_multipliers.primary_school,
-                                                  location_hazard_multipliers.secondary_school,
-                                                  location_hazard_multipliers.home,
-                                                  location_hazard_multipliers.work], dtype=np.float32)
-
-        self.individual_hazard_multipliers = np.array([individual_hazard_multipliers.presymptomatic,
-                                                       individual_hazard_multipliers.asymptomatic,
-                                                       individual_hazard_multipliers.symptomatic], dtype=np.float32)
-
-        self.mortality_probs = np.array([0.00, 0.0001, 0.0001, 0.0002, 0.0003, 0.0004, 0.0006, 0.0010, 0.0016, 0.0024, 0.0038, 0.0060, 0.0094, 0.0147,
-        0.0231, 0.0361, 0.0566, 0.0886, 0.1737],
-                                        dtype=np.float32)
-        self.obesity_multipliers = np.array(obesity_multipliers, dtype=np.float32)
-        self.symptomatic_probs = np.array([0.21, 0.21, 0.45, 0.45,
-                                           0.45, 0.45, 0.45, 0.69, 0.69],
-                                           dtype = np.float32)
-        self.cvd_multiplier = cvd_multiplier
-        self.diabetes_multiplier = diabetes_multiplier
-        self.bloodpressure_multiplier = bloodpressure_multiplier
-        self.overweight_sympt_mplier = overweight_sympt_mplier
-
-    def asarray(self):
-        """Pack the parameters into a flat array for uploading."""
-        return np.concatenate([
-            np.array(
-                [
-                    self.symptomatic_multiplier,
-                    self.exposed_scale,
-                    self.exposed_shape,
-                    self.presymptomatic_scale,
-                    self.presymptomatic_shape,
-                    self.infection_log_scale,
-                    self.infection_mode,
-                    self.lockdown_multiplier,
-                ],
-                dtype=np.float32,
-            ),
-            self.place_hazard_multipliers,
-            self.individual_hazard_multipliers,
-            self.mortality_probs,
-            self.obesity_multipliers,
-            self.symptomatic_probs,
-    
-            np.array(
-                [
-                    self.cvd_multiplier,
-                    self.diabetes_multiplier,
-                    self.bloodpressure_multiplier,
-                    self.overweight_sympt_mplier
-                ],
-                dtype=np.float32,
-            )
-        ])
-
-    @classmethod
-    def fromarray(cls, params_array):
-        location_hazard_multipliers = LocationHazardMultipliers(
-            retail=params_array[8],
-            primary_school=params_array[9],
-            secondary_school=params_array[10],
-            home=params_array[11],
-            work=params_array[12]
-        )
-        individual_hazard_multipliers = IndividualHazardMultipliers(
-            presymptomatic=params_array[14],
-            asymptomatic=params_array[15],
-            symptomatic=params_array[16]
-        )
-        p = cls(location_hazard_multipliers, individual_hazard_multipliers)
-        p.symptomatic_multiplier = params_array[0]
-<<<<<<< HEAD
-        p.exposed_scale = params_array[1]
-        p.exposed_shape = params_array[2]
-        p.presymptomatic_scale = params_array[3]
-        p.presymptomatic_shape = params_array[4]
-        p.infection_log_scale = params_array[5]
-        p.infection_mode = params_array[6]
-        p.lockdown_multiplier = params_array[7]
-        p.mortality_probs = params_array[16:25]
-        p.obesity_multipliers = params_array[25:29]
-        p.symptomatic_probs = params_array[29:38]
-        p.cvd_multiplier = params_array[38]
-        p.diabetes_multiplier = params_array[39]
-        p.bloodpressure_multiplier = params_array[40]
-        p.overweight_sympt_mplier = params_array[41]
-=======
-        p.proportion_asymptomatic = params_array[1]
-        p.exposed_scale = params_array[2]
-        p.exposed_shape = params_array[3]
-        p.presymptomatic_scale = params_array[4]
-        p.presymptomatic_shape = params_array[5]
-        p.infection_log_scale = params_array[6]
-        p.infection_mode = params_array[7]
-        p.lockdown_multiplier = params_array[8]
-        p.mortality_probs = params_array[17:36]
-        p.obesity_multipliers = params_array[36:40]
-        p.symptomatic_probs = params_array[40:49]
-        p.cvd_multiplier = params_array[49]
-        p.diabetes_multiplier = params_array[50]
-        p.bloodpressure_multiplier = params_array[51]
-        p.overweight_sympt_mplier = params_array[52]
->>>>>>> 47e8a0ba
-        return p
-
-    def set_lockdown_multiplier(self, lockdown_multipliers, timestep):
-        """Update the lockdown multiplier based on the current time."""
-        self.lockdown_multiplier = lockdown_multipliers[np.minimum(lockdown_multipliers.shape[0] - 1, timestep)]
-
-    def num_bytes(self):
-        return 4 * self.asarray().size
+import numpy as np
+from collections import namedtuple
+
+LocationHazardMultipliers = namedtuple(
+    "LocationHazardMultipliers",
+    [
+        "retail",
+        "primary_school",
+        "secondary_school",
+        "home",
+        "work"
+    ]
+)
+
+IndividualHazardMultipliers = namedtuple(
+    "IndividualHazardMultipliers",
+    [
+        "presymptomatic",
+        "asymptomatic",
+        "symptomatic"
+    ]
+)
+
+
+class Params:
+    """Convenience class for setting simulator parameters. Also holds the default values."""
+
+    def __init__(self,
+                 location_hazard_multipliers=LocationHazardMultipliers(
+                        retail=0.0165,
+                        primary_school=0.0165,
+                        secondary_school=0.0165,
+                        home=0.0165,
+                        work=0.0
+                    ),
+                 individual_hazard_multipliers=IndividualHazardMultipliers(
+                        presymptomatic=1.0,
+                        asymptomatic=0.75,
+                        symptomatic=1.0
+                    ),
+                 obesity_multipliers=[1, 1, 1, 1],
+                 cvd_multiplier=1,
+                 diabetes_multiplier=1,
+                 bloodpressure_multiplier=1,
+                 overweight_sympt_mplier=1.46
+                 ):
+        """Create a simulator with the default parameters."""
+        if obesity_multipliers is None:
+            obesity_multipliers = [1, 1, 1, 1]
+        self.symptomatic_multiplier = 0.5
+        self.exposed_scale = 2.82
+        self.exposed_shape = 3.99
+        self.presymptomatic_scale = 2.45
+        self.presymptomatic_shape = 7.79
+        self.presymptomatic_shape = 7.12
+        self.infection_log_scale = 0.35
+        self.infection_mode = 7.0
+        self.lockdown_multiplier = 1.0
+        self.place_hazard_multipliers = np.array([location_hazard_multipliers.retail,
+                                                  location_hazard_multipliers.primary_school,
+                                                  location_hazard_multipliers.secondary_school,
+                                                  location_hazard_multipliers.home,
+                                                  location_hazard_multipliers.work], dtype=np.float32)
+
+        self.individual_hazard_multipliers = np.array([individual_hazard_multipliers.presymptomatic,
+                                                       individual_hazard_multipliers.asymptomatic,
+                                                       individual_hazard_multipliers.symptomatic], dtype=np.float32)
+
+        self.mortality_probs = np.array([0.00, 0.0001, 0.0001, 0.0002, 0.0003, 0.0004, 0.0006, 0.0010, 0.0016, 0.0024, 0.0038, 0.0060, 0.0094, 0.0147,
+        0.0231, 0.0361, 0.0566, 0.0886, 0.1737],
+                                        dtype=np.float32)
+        self.obesity_multipliers = np.array(obesity_multipliers, dtype=np.float32)
+        self.symptomatic_probs = np.array([0.21, 0.21, 0.45, 0.45,
+                                           0.45, 0.45, 0.45, 0.69, 0.69],
+                                           dtype = np.float32)
+        self.cvd_multiplier = cvd_multiplier
+        self.diabetes_multiplier = diabetes_multiplier
+        self.bloodpressure_multiplier = bloodpressure_multiplier
+        self.overweight_sympt_mplier = overweight_sympt_mplier
+
+    def asarray(self):
+        """Pack the parameters into a flat array for uploading."""
+        return np.concatenate([
+            np.array(
+                [
+                    self.symptomatic_multiplier,
+                    self.exposed_scale,
+                    self.exposed_shape,
+                    self.presymptomatic_scale,
+                    self.presymptomatic_shape,
+                    self.infection_log_scale,
+                    self.infection_mode,
+                    self.lockdown_multiplier,
+                ],
+                dtype=np.float32,
+            ),
+            self.place_hazard_multipliers,
+            self.individual_hazard_multipliers,
+            self.mortality_probs,
+            self.obesity_multipliers,
+            self.symptomatic_probs,
+    
+            np.array(
+                [
+                    self.cvd_multiplier,
+                    self.diabetes_multiplier,
+                    self.bloodpressure_multiplier,
+                    self.overweight_sympt_mplier
+                ],
+                dtype=np.float32,
+            )
+        ])
+
+    @classmethod
+    def fromarray(cls, params_array):
+        location_hazard_multipliers = LocationHazardMultipliers(
+            retail=params_array[8],
+            primary_school=params_array[9],
+            secondary_school=params_array[10],
+            home=params_array[11],
+            work=params_array[12]
+        )
+        individual_hazard_multipliers = IndividualHazardMultipliers(
+            presymptomatic=params_array[14],
+            asymptomatic=params_array[15],
+            symptomatic=params_array[16]
+        )
+        p = cls(location_hazard_multipliers, individual_hazard_multipliers)
+        p.symptomatic_multiplier = params_array[0]
+        p.exposed_scale = params_array[1]
+        p.exposed_shape = params_array[2]
+        p.presymptomatic_scale = params_array[3]
+        p.presymptomatic_shape = params_array[4]
+        p.infection_log_scale = params_array[5]
+        p.infection_mode = params_array[6]
+        p.lockdown_multiplier = params_array[7]
+        p.mortality_probs = params_array[16:25]
+        p.obesity_multipliers = params_array[25:29]
+        p.symptomatic_probs = params_array[29:38]
+        p.cvd_multiplier = params_array[38]
+        p.diabetes_multiplier = params_array[39]
+        p.bloodpressure_multiplier = params_array[40]
+        p.overweight_sympt_mplier = params_array[41]
+        return p
+
+    def set_lockdown_multiplier(self, lockdown_multipliers, timestep):
+        """Update the lockdown multiplier based on the current time."""
+        self.lockdown_multiplier = lockdown_multipliers[np.minimum(lockdown_multipliers.shape[0] - 1, timestep)]
+
+    def num_bytes(self):
+        return 4 * self.asarray().size