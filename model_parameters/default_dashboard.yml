dashboard: # Parameters for the dashboard (visualisation), all are optional
  # for all scenarios
  output_name: test_dashboard # name for dashboard output file (.html will be added)
  data_dir: devon_data # Root directory to load data from
  start_day: 0    # Start day
<<<<<<< HEAD
  end_day: 200      # End day (inclusive)
=======
  end_day: 50      # End day (inclusive)
>>>>>>> 82559a89
  start_run: 0   # Iteration/run to start
  end_run: 10     # Last iteration/run to include
  # define scenarios (first will be used as control), any number
  scenario_name: # names for scenario
  - Control
  scenario_dir: # directory for scenario (subdir of /output), same order as names above
<<<<<<< HEAD
  - sc4
=======
  - default
  - scenario1
>>>>>>> 82559a89
  # for all scenarios

  <|MERGE_RESOLUTION|>--- conflicted
+++ resolved
@@ -3,23 +3,16 @@
   output_name: test_dashboard # name for dashboard output file (.html will be added)
   data_dir: devon_data # Root directory to load data from
   start_day: 0    # Start day
-<<<<<<< HEAD
-  end_day: 200      # End day (inclusive)
-=======
   end_day: 50      # End day (inclusive)
->>>>>>> 82559a89
   start_run: 0   # Iteration/run to start
   end_run: 10     # Last iteration/run to include
   # define scenarios (first will be used as control), any number
   scenario_name: # names for scenario
   - Control
+  - Alternative
   scenario_dir: # directory for scenario (subdir of /output), same order as names above
-<<<<<<< HEAD
-  - sc4
-=======
   - default
   - scenario1
->>>>>>> 82559a89
   # for all scenarios
 
   