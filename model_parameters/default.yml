--- conflicted
+++ resolved
@@ -58,8 +58,4 @@
   cvd: 1
   diabetes: 1
   bloodpressure: 1
-<<<<<<< HEAD
-  improve_health: TRUE
-=======
-  improve_health: FALSE
->>>>>>> e2de6c8c
+  improve_health: FALSE